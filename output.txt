[
  {
    "index": 0,
    "name": "test",
    "blob": "017f747b67bd3fe63c2a736739dfe40156d622347346e70f68f51c178a75ce5537a087c0377901000040771b00000000000200000000000000f2e0782bba4a0a9663cafc7d707fd4a74421bc5bfef4e368b7e8f38dfab87db8020000000f0f0f0f0f0f0f0f0f0f0f0f0f0f0f0f0f0f0f0f0f0f0f0f0f0f0f0f0f0f0f0f1010101010101010101010101010101010101010101010101010101010101010070000006d61696e6e6574d7a68bbe656a883d04bba9f26aa340dbe3f8ec99b2adb63b628f2bc92043199800000000000100000006000000616d6f756e74050000000400ca9a3b08050400000006000000616d6f756e740600000005005550b40508060000007461726765742000000001010101010101010101010101010101010101010101010101010101010101010f200000000200000069640900000001e7030000000000000d050f0000006164646974696f6e616c5f696e666f140000001000000074686973206973207472616e736665720a01000000017f747b67bd3fe63c2a736739dfe40156d622347346e70f68f51c178a75ce55370195a68b1a05731b7014e580b4c67a506e0339a7fffeaded9f24eb2e7f78b96bdd900b9be8ca33e4552a9a619dc4fc5e4e3a9f74a4b0537c14a5a8007d62a5dc06",
    "output": [
      "0 | Type : Transfer",
      "1 | Chain ID : mainnet",
      "2 | From [1/2] : 24749ecb377e548d114538c2d5504d7764",
      "3 | From [2/2] : 5257e21b2b8ee430170c74ab3ddc6d",
      "4 | Payment : system",
      "5 | Amount : 68719476736 motes",
      "6 | Execution : native transfer",
      "7 | Target [1/2] : 0101010101010101010101010101010101",
      "8 | Target [2/2] : 010101010101010101010101010101",
      "9 | Amount : 2495375998976 motes",
      "10 | Approvals # : 1"
    ],
    "output_expert": [
      "0 | Type : Transfer",
      "1 | Chain ID : mainnet",
      "2 | From [1/2] : 24749ecb377e548d114538c2d5504d7764",
      "3 | From [2/2] : 5257e21b2b8ee430170c74ab3ddc6d",
      "4 | Timestamp : 2021-05-04T14:20:35.104Z",
      "5 | Ttl : 30m",
      "6 | Gas price : 2",
      "7 | Txn deps [1/4] : [0f0f0f0f0f0f0f0f0f0f0f0f0f0f0f0f0",
      "8 | Txn deps [2/4] : f0f0f0f0f0f0f0f0f0f0f0f0f0f0f0f, 1",
      "9 | Txn deps [3/4] : 0101010101010101010101010101010101",
      "10 | Txn deps [4/4] : 01010101010101010101010101010]",
      "11 | Payment : system",
      "12 | Amount : 68719476736 motes",
      "13 | Execution : native transfer",
      "14 | Target [1/2] : 0101010101010101010101010101010101",
      "15 | Target [2/2] : 010101010101010101010101010101",
      "16 | Amount : 2495375998976 motes",
      "17 | Id : 999",
      "18 | Arg-0-name : additional_info",
      "19 | Arg-0-val : this is transfer",
      "20 | Approvals # : 1"
    ]
  },
<<<<<<< HEAD
  "payment": {
    "ModuleBytes": {
      "module_bytes": "",
      "args": [
        [
          "amount",
          {
            "cl_type": "U512",
            "bytes": "0400ca9a3b",
            "parsed": "1000000000"
          }
        ]
      ]
    }
  },
  "session": {
    "Transfer": {
      "args": [
        [
          "amount",
          {
            "cl_type": "U512",
            "bytes": "05005550b405",
            "parsed": "24500000000"
          }
        ],
        [
          "target",
          {
            "cl_type": {
              "ByteArray": 32
            },
            "bytes": "0101010101010101010101010101010101010101010101010101010101010101",
            "parsed": "0101010101010101010101010101010101010101010101010101010101010101"
          }
        ],
        [
          "id",
          {
            "cl_type": {
              "Option": "U64"
            },
            "bytes": "01e703000000000000",
            "parsed": 999
          }
        ],
        [
          "additional_info",
          {
            "cl_type": "String",
            "bytes": "1000000074686973206973207472616e73666572",
            "parsed": "this is transfer"
          }
        ]
      ]
    }
  },
  "approvals": [
    {
      "signer": "017f747b67bd3fe63c2a736739dfe40156d622347346e70f68f51c178a75ce5537",
      "signature": "0195a68b1a05731b7014e580b4c67a506e0339a7fffeaded9f24eb2e7f78b96bdd900b9be8ca33e4552a9a619dc4fc5e4e3a9f74a4b0537c14a5a8007d62a5dc06"
    }
  ]
}

Ledger:

{
  "index": 0,
  "name": "test",
  "blob": "017f747b67bd3fe63c2a736739dfe40156d622347346e70f68f51c178a75ce5537a087c0377901000040771b00000000000200000000000000f2e0782bba4a0a9663cafc7d707fd4a74421bc5bfef4e368b7e8f38dfab87db8020000000f0f0f0f0f0f0f0f0f0f0f0f0f0f0f0f0f0f0f0f0f0f0f0f0f0f0f0f0f0f0f0f1010101010101010101010101010101010101010101010101010101010101010070000006d61696e6e6574d7a68bbe656a883d04bba9f26aa340dbe3f8ec99b2adb63b628f2bc92043199800000000000100000006000000616d6f756e74050000000400ca9a3b08050400000006000000616d6f756e740600000005005550b40508060000007461726765742000000001010101010101010101010101010101010101010101010101010101010101010f200000000200000069640900000001e7030000000000000d050f0000006164646974696f6e616c5f696e666f140000001000000074686973206973207472616e736665720a01000000017f747b67bd3fe63c2a736739dfe40156d622347346e70f68f51c178a75ce55370195a68b1a05731b7014e580b4c67a506e0339a7fffeaded9f24eb2e7f78b96bdd900b9be8ca33e4552a9a619dc4fc5e4e3a9f74a4b0537c14a5a8007d62a5dc06",
  "output": [
    "0 | Type : Transfer",
    "1 | Chain ID : mainnet",
    "2 | From [1/2] : 24749ecb377e548d114538c2d5504d7764",
    "2 | From [2/2] : 5257e21b2b8ee430170c74ab3ddc6d",
    "3 | Payment : system",
    "4 | Amount : 68719476736 motes",
    "5 | Execution : native transfer",
    "6 | Target [1/2] : 0101010101010101010101010101010101",
    "6 | Target [2/2] : 010101010101010101010101010101",
    "7 | Amount : 2495375998976 motes",
    "8 | Approvals # : 1"
  ],
  "output_expert": [
    "0 | Type : Transfer",
    "1 | Chain ID : mainnet",
    "2 | From [1/2] : 24749ecb377e548d114538c2d5504d7764",
    "2 | From [2/2] : 5257e21b2b8ee430170c74ab3ddc6d",
    "3 | Timestamp : 2021-05-04T14:20:35.104Z",
    "4 | Ttl : 30m",
    "5 | Gas price : 2",
    "6 | Txn deps [1/4] : [0f0f0f0f0f0f0f0f0f0f0f0f0f0f0f0f0",
    "6 | Txn deps [2/4] : f0f0f0f0f0f0f0f0f0f0f0f0f0f0f0f, 1",
    "6 | Txn deps [3/4] : 0101010101010101010101010101010101",
    "6 | Txn deps [4/4] : 01010101010101010101010101010]",
    "7 | Payment : system",
    "8 | Amount : 68719476736 motes",
    "9 | Execution : native transfer",
    "10 | Target [1/2] : 0101010101010101010101010101010101",
    "10 | Target [2/2] : 010101010101010101010101010101",
    "11 | Amount : 2495375998976 motes",
    "12 | Id : 999",
    "13 | Arg-0-name : additional_info",
    "14 | Arg-0-val : this is transfer",
    "15 | Approvals # : 1"
  ]
}

----- EXAMPLE NR 0 END ----------

----- EXAMPLE NR 1 BEGINNING -----

JSON:

{
  "hash": "8378f11139a6d65575cf839691fce97bc37c4f6c5d65e0be12b3d41a08153447",
  "header": {
    "account": "017f747b67bd3fe63c2a736739dfe40156d622347346e70f68f51c178a75ce5537",
    "timestamp": "2021-05-04T14:20:35.104Z",
    "ttl": "30m",
    "gas_price": 2,
    "body_hash": "9bdb14ca4d83ff840565406ccad54176ee690a7cbdb1423d765dc9905c759364",
    "dependencies": [
      "0f0f0f0f0f0f0f0f0f0f0f0f0f0f0f0f0f0f0f0f0f0f0f0f0f0f0f0f0f0f0f0f",
      "1010101010101010101010101010101010101010101010101010101010101010"
=======
  {
    "index": 1,
    "name": "test",
    "blob": "017f747b67bd3fe63c2a736739dfe40156d622347346e70f68f51c178a75ce5537a087c0377901000040771b000000000002000000000000009bdb14ca4d83ff840565406ccad54176ee690a7cbdb1423d765dc9905c759364020000000f0f0f0f0f0f0f0f0f0f0f0f0f0f0f0f0f0f0f0f0f0f0f0f0f0f0f0f0f0f0f0f1010101010101010101010101010101010101010101010101010101010101010070000006d61696e6e65748378f11139a6d65575cf839691fce97bc37c4f6c5d65e0be12b3d41a0815344700000000000100000006000000616d6f756e74050000000400ca9a3b080103030303030303030303030303030303030303030303030303030303030303030e000000706c656173655f63616c6c5f6d650900000008000000626f6f6c5f617267010000000100070000006933325f61726704000000ffffffff01070000006936345f61726708000000feffffffffffffff020600000075385f617267010000000403070000007533325f617267040000000500000004070000007536345f61726704000000060000000408000000753132385f6172670200000001070608000000753235365f6172670200000001080608000000753531325f6172670200000001090601000000017f747b67bd3fe63c2a736739dfe40156d622347346e70f68f51c178a75ce553701ef2d191d0635e05b1ed704f286e5d0de626e744180289493c6742ba768034e8edca20c95126876541812a9d941237d891cb6cb72ce11284829c1e0af8afa0506",
    "output": [
      "0 | Type : Execute Contract",
      "1 | Chain ID : mainnet",
      "2 | From [1/2] : 24749ecb377e548d114538c2d5504d7764",
      "3 | From [2/2] : 5257e21b2b8ee430170c74ab3ddc6d",
      "4 | Payment : system",
      "5 | Amount : 68719476736 motes",
      "6 | Execution : by-hash",
      "7 | Address [1/2] : 0303030303030303030303030303030303",
      "8 | Address [2/2] : 030303030303030303030303030303",
      "9 | Approvals # : 1"
>>>>>>> a9b345a6
    ],
    "output_expert": [
      "0 | Type : Execute Contract",
      "1 | Chain ID : mainnet",
      "2 | From [1/2] : 24749ecb377e548d114538c2d5504d7764",
      "3 | From [2/2] : 5257e21b2b8ee430170c74ab3ddc6d",
      "4 | Timestamp : 2021-05-04T14:20:35.104Z",
      "5 | Ttl : 30m",
      "6 | Gas price : 2",
      "7 | Txn deps [1/4] : [0f0f0f0f0f0f0f0f0f0f0f0f0f0f0f0f0",
      "8 | Txn deps [2/4] : f0f0f0f0f0f0f0f0f0f0f0f0f0f0f0f, 1",
      "9 | Txn deps [3/4] : 0101010101010101010101010101010101",
      "10 | Txn deps [4/4] : 01010101010101010101010101010]",
      "11 | Payment : system",
      "12 | Amount : 68719476736 motes",
      "13 | Execution : by-hash",
      "14 | Address [1/2] : 0303030303030303030303030303030303",
      "15 | Address [2/2] : 030303030303030303030303030303",
      "16 | Entry-point : please_call_me",
      "17 | Arg-0-name : bool_arg",
      "18 | Arg-0-val : true",
      "19 | Arg-1-name : i32_arg",
      "20 | Arg-1-val : -1",
      "21 | Arg-2-name : i64_arg",
      "22 | Arg-2-val : -2",
      "23 | Arg-3-name : u128_arg",
      "24 | Arg-3-val : 7",
      "25 | Arg-4-name : u256_arg",
      "26 | Arg-4-val : 8",
      "27 | Arg-5-name : u32_arg",
      "28 | Arg-5-val : 5",
      "29 | Arg-6-name : u512_arg",
      "30 | Arg-6-val : 9",
      "31 | Arg-7-name : u64_arg",
      "32 | Arg-7-val : 6",
      "33 | Arg-8-name : u8_arg",
      "34 | Arg-8-val : 4",
      "35 | Approvals # : 1"
    ]
  },
<<<<<<< HEAD
  "approvals": [
    {
      "signer": "017f747b67bd3fe63c2a736739dfe40156d622347346e70f68f51c178a75ce5537",
      "signature": "01ef2d191d0635e05b1ed704f286e5d0de626e744180289493c6742ba768034e8edca20c95126876541812a9d941237d891cb6cb72ce11284829c1e0af8afa0506"
    }
  ]
}

Ledger:

{
  "index": 1,
  "name": "test",
  "blob": "017f747b67bd3fe63c2a736739dfe40156d622347346e70f68f51c178a75ce5537a087c0377901000040771b000000000002000000000000009bdb14ca4d83ff840565406ccad54176ee690a7cbdb1423d765dc9905c759364020000000f0f0f0f0f0f0f0f0f0f0f0f0f0f0f0f0f0f0f0f0f0f0f0f0f0f0f0f0f0f0f0f1010101010101010101010101010101010101010101010101010101010101010070000006d61696e6e65748378f11139a6d65575cf839691fce97bc37c4f6c5d65e0be12b3d41a0815344700000000000100000006000000616d6f756e74050000000400ca9a3b080103030303030303030303030303030303030303030303030303030303030303030e000000706c656173655f63616c6c5f6d650900000008000000626f6f6c5f617267010000000100070000006933325f61726704000000ffffffff01070000006936345f61726708000000feffffffffffffff020600000075385f617267010000000403070000007533325f617267040000000500000004070000007536345f61726704000000060000000408000000753132385f6172670200000001070608000000753235365f6172670200000001080608000000753531325f6172670200000001090601000000017f747b67bd3fe63c2a736739dfe40156d622347346e70f68f51c178a75ce553701ef2d191d0635e05b1ed704f286e5d0de626e744180289493c6742ba768034e8edca20c95126876541812a9d941237d891cb6cb72ce11284829c1e0af8afa0506",
  "output": [
    "0 | Type : Execute Contract",
    "1 | Chain ID : mainnet",
    "2 | From [1/2] : 24749ecb377e548d114538c2d5504d7764",
    "2 | From [2/2] : 5257e21b2b8ee430170c74ab3ddc6d",
    "3 | Payment : system",
    "4 | Amount : 68719476736 motes",
    "5 | Execution : by-hash",
    "6 | Address [1/2] : 0303030303030303030303030303030303",
    "6 | Address [2/2] : 030303030303030303030303030303",
    "7 | Approvals # : 1"
  ],
  "output_expert": [
    "0 | Type : Execute Contract",
    "1 | Chain ID : mainnet",
    "2 | From [1/2] : 24749ecb377e548d114538c2d5504d7764",
    "2 | From [2/2] : 5257e21b2b8ee430170c74ab3ddc6d",
    "3 | Timestamp : 2021-05-04T14:20:35.104Z",
    "4 | Ttl : 30m",
    "5 | Gas price : 2",
    "6 | Txn deps [1/4] : [0f0f0f0f0f0f0f0f0f0f0f0f0f0f0f0f0",
    "6 | Txn deps [2/4] : f0f0f0f0f0f0f0f0f0f0f0f0f0f0f0f, 1",
    "6 | Txn deps [3/4] : 0101010101010101010101010101010101",
    "6 | Txn deps [4/4] : 01010101010101010101010101010]",
    "7 | Payment : system",
    "8 | Amount : 68719476736 motes",
    "9 | Execution : by-hash",
    "10 | Address [1/2] : 0303030303030303030303030303030303",
    "10 | Address [2/2] : 030303030303030303030303030303",
    "11 | Entry-point : please_call_me",
    "12 | Arg-0-name : bool_arg",
    "13 | Arg-0-val : true",
    "14 | Arg-1-name : i32_arg",
    "15 | Arg-1-val : -1",
    "16 | Arg-2-name : i64_arg",
    "17 | Arg-2-val : -2",
    "18 | Arg-3-name : u128_arg",
    "19 | Arg-3-val : 7",
    "20 | Arg-4-name : u256_arg",
    "21 | Arg-4-val : 8",
    "22 | Arg-5-name : u32_arg",
    "23 | Arg-5-val : 5",
    "24 | Arg-6-name : u512_arg",
    "25 | Arg-6-val : 9",
    "26 | Arg-7-name : u64_arg",
    "27 | Arg-7-val : 6",
    "28 | Arg-8-name : u8_arg",
    "29 | Arg-8-val : 4",
    "30 | Approvals # : 1"
  ]
}

----- EXAMPLE NR 1 END ----------

----- EXAMPLE NR 2 BEGINNING -----

JSON:

{
  "hash": "7f1353d9a0ec2b4113a789dc61598a36845b4aec40c51f79105c2e432b91c227",
  "header": {
    "account": "017f747b67bd3fe63c2a736739dfe40156d622347346e70f68f51c178a75ce5537",
    "timestamp": "2021-05-04T14:20:35.104Z",
    "ttl": "30m",
    "gas_price": 2,
    "body_hash": "855973990b9fc55432f1d889a96efb688df506b659a1e78d2641868e84e97176",
    "dependencies": [
      "0f0f0f0f0f0f0f0f0f0f0f0f0f0f0f0f0f0f0f0f0f0f0f0f0f0f0f0f0f0f0f0f",
      "1010101010101010101010101010101010101010101010101010101010101010"
=======
  {
    "index": 2,
    "name": "test",
    "blob": "017f747b67bd3fe63c2a736739dfe40156d622347346e70f68f51c178a75ce5537a087c0377901000040771b00000000000200000000000000855973990b9fc55432f1d889a96efb688df506b659a1e78d2641868e84e97176020000000f0f0f0f0f0f0f0f0f0f0f0f0f0f0f0f0f0f0f0f0f0f0f0f0f0f0f0f0f0f0f0f1010101010101010101010101010101010101010101010101010101010101010070000006d61696e6e65747f1353d9a0ec2b4113a789dc61598a36845b4aec40c51f79105c2e432b91c22700000000000100000006000000616d6f756e74050000000400ca9a3b080216000000646563656e7472616c697a65645f65786368616e676508000000747261736e666572060000000a0000006172675f737472696e670a00000006000000616c6c5f696e0a0e0000006172675f7075626c69635f6b6579210000000166be7e332c7a453332bd9d0a7f7db055f5c5ef1a06ada66d98b39fb6810c473a160f0000006172675f6f7074696f6e5f6e6f6e6501000000000d0a100000006172675f6f7074696f6e5f666972737405000000010a0000000d04110000006172675f6f7074696f6e5f7365636f6e642100000001147f2cc33b4fdb04ab4e9ef2c067137177097ba50a544a0a343ce636028fcfcf0d0f20000000100000006172675f6163636f756e745f6861736820000000147f2cc33b4fdb04ab4e9ef2c067137177097ba50a544a0a343ce636028fcfcf0f2000000001000000017f747b67bd3fe63c2a736739dfe40156d622347346e70f68f51c178a75ce55370186660813374d3a8092a116ff0db0600a193517dbc0b2b1ca0b892ba16d44731cdb37caa7c7109686ba5827d89d791bf1ba21a95463fb484a800d2601ddbf6900",
    "output": [
      "0 | Type : Execute Contract",
      "1 | Chain ID : mainnet",
      "2 | From [1/2] : 24749ecb377e548d114538c2d5504d7764",
      "3 | From [2/2] : 5257e21b2b8ee430170c74ab3ddc6d",
      "4 | Payment : system",
      "5 | Amount : 68719476736 motes",
      "6 | Execution : by-name",
      "7 | Name : decentralized_exchange",
      "8 | Approvals # : 1"
>>>>>>> a9b345a6
    ],
    "output_expert": [
      "0 | Type : Execute Contract",
      "1 | Chain ID : mainnet",
      "2 | From [1/2] : 24749ecb377e548d114538c2d5504d7764",
      "3 | From [2/2] : 5257e21b2b8ee430170c74ab3ddc6d",
      "4 | Timestamp : 2021-05-04T14:20:35.104Z",
      "5 | Ttl : 30m",
      "6 | Gas price : 2",
      "7 | Txn deps [1/4] : [0f0f0f0f0f0f0f0f0f0f0f0f0f0f0f0f0",
      "8 | Txn deps [2/4] : f0f0f0f0f0f0f0f0f0f0f0f0f0f0f0f, 1",
      "9 | Txn deps [3/4] : 0101010101010101010101010101010101",
      "10 | Txn deps [4/4] : 01010101010101010101010101010]",
      "11 | Payment : system",
      "12 | Amount : 68719476736 motes",
      "13 | Execution : by-name",
      "14 | Name : decentralized_exchange",
      "15 | Entry-point : trasnfer",
      "16 | Arg-0-name : arg_account_hash",
      "17 | Arg-0-val [1/2] : 147f2cc33b4fdb04ab4e9ef2c067137177",
      "18 | Arg-0-val [2/2] : 097ba50a544a0a343ce636028fcfcf",
      "19 | Arg-1-name : arg_option_first",
      "20 | Arg-1-val : 10",
      "21 | Arg-2-name : arg_option_none",
      "22 | Arg-2-val : null",
      "23 | Arg-3-name : arg_option_second",
      "24 | Arg-3-val [1/2] : 147f2cc33b4fdb04ab4e9ef2c067137177",
      "25 | Arg-3-val [2/2] : 097ba50a544a0a343ce636028fcfcf",
      "26 | Arg-4-name : arg_public_key",
      "27 | Arg-4-val [1/2] : 0166be7e332c7a453332bd9d0a7f7db055",
      "28 | Arg-4-val [2/2] : f5c5ef1a06ada66d98b39fb6810c473a",
      "29 | Arg-5-name : arg_string",
      "30 | Arg-5-val : all_in",
      "31 | Approvals # : 1"
    ]
  },
<<<<<<< HEAD
  "payment": {
    "ModuleBytes": {
      "module_bytes": "",
      "args": [
        [
          "amount",
          {
            "cl_type": "U512",
            "bytes": "0400ca9a3b",
            "parsed": "1000000000"
          }
        ]
      ]
    }
  },
  "session": {
    "StoredContractByName": {
      "name": "decentralized_exchange",
      "entry_point": "trasnfer",
      "args": [
        [
          "arg_string",
          {
            "cl_type": "String",
            "bytes": "06000000616c6c5f696e",
            "parsed": "all_in"
          }
        ],
        [
          "arg_public_key",
          {
            "cl_type": "PublicKey",
            "bytes": "0166be7e332c7a453332bd9d0a7f7db055f5c5ef1a06ada66d98b39fb6810c473a",
            "parsed": "0166be7e332c7a453332bd9d0a7f7db055f5c5ef1a06ada66d98b39fb6810c473a"
          }
        ],
        [
          "arg_option_none",
          {
            "cl_type": {
              "Option": "String"
            },
            "bytes": "00",
            "parsed": null
          }
        ],
        [
          "arg_option_first",
          {
            "cl_type": {
              "Option": "U32"
            },
            "bytes": "010a000000",
            "parsed": 10
          }
        ],
        [
          "arg_option_second",
          {
            "cl_type": {
              "Option": {
                "ByteArray": 32
              }
            },
            "bytes": "01147f2cc33b4fdb04ab4e9ef2c067137177097ba50a544a0a343ce636028fcfcf",
            "parsed": "147f2cc33b4fdb04ab4e9ef2c067137177097ba50a544a0a343ce636028fcfcf"
          }
        ],
        [
          "arg_account_hash",
          {
            "cl_type": {
              "ByteArray": 32
            },
            "bytes": "147f2cc33b4fdb04ab4e9ef2c067137177097ba50a544a0a343ce636028fcfcf",
            "parsed": "147f2cc33b4fdb04ab4e9ef2c067137177097ba50a544a0a343ce636028fcfcf"
          }
        ]
      ]
    }
  },
  "approvals": [
    {
      "signer": "017f747b67bd3fe63c2a736739dfe40156d622347346e70f68f51c178a75ce5537",
      "signature": "0186660813374d3a8092a116ff0db0600a193517dbc0b2b1ca0b892ba16d44731cdb37caa7c7109686ba5827d89d791bf1ba21a95463fb484a800d2601ddbf6900"
    }
  ]
}

Ledger:

{
  "index": 2,
  "name": "test",
  "blob": "017f747b67bd3fe63c2a736739dfe40156d622347346e70f68f51c178a75ce5537a087c0377901000040771b00000000000200000000000000855973990b9fc55432f1d889a96efb688df506b659a1e78d2641868e84e97176020000000f0f0f0f0f0f0f0f0f0f0f0f0f0f0f0f0f0f0f0f0f0f0f0f0f0f0f0f0f0f0f0f1010101010101010101010101010101010101010101010101010101010101010070000006d61696e6e65747f1353d9a0ec2b4113a789dc61598a36845b4aec40c51f79105c2e432b91c22700000000000100000006000000616d6f756e74050000000400ca9a3b080216000000646563656e7472616c697a65645f65786368616e676508000000747261736e666572060000000a0000006172675f737472696e670a00000006000000616c6c5f696e0a0e0000006172675f7075626c69635f6b6579210000000166be7e332c7a453332bd9d0a7f7db055f5c5ef1a06ada66d98b39fb6810c473a160f0000006172675f6f7074696f6e5f6e6f6e6501000000000d0a100000006172675f6f7074696f6e5f666972737405000000010a0000000d04110000006172675f6f7074696f6e5f7365636f6e642100000001147f2cc33b4fdb04ab4e9ef2c067137177097ba50a544a0a343ce636028fcfcf0d0f20000000100000006172675f6163636f756e745f6861736820000000147f2cc33b4fdb04ab4e9ef2c067137177097ba50a544a0a343ce636028fcfcf0f2000000001000000017f747b67bd3fe63c2a736739dfe40156d622347346e70f68f51c178a75ce55370186660813374d3a8092a116ff0db0600a193517dbc0b2b1ca0b892ba16d44731cdb37caa7c7109686ba5827d89d791bf1ba21a95463fb484a800d2601ddbf6900",
  "output": [
    "0 | Type : Execute Contract",
    "1 | Chain ID : mainnet",
    "2 | From [1/2] : 24749ecb377e548d114538c2d5504d7764",
    "2 | From [2/2] : 5257e21b2b8ee430170c74ab3ddc6d",
    "3 | Payment : system",
    "4 | Amount : 68719476736 motes",
    "5 | Execution : by-name",
    "6 | Name : decentralized_exchange",
    "7 | Approvals # : 1"
  ],
  "output_expert": [
    "0 | Type : Execute Contract",
    "1 | Chain ID : mainnet",
    "2 | From [1/2] : 24749ecb377e548d114538c2d5504d7764",
    "2 | From [2/2] : 5257e21b2b8ee430170c74ab3ddc6d",
    "3 | Timestamp : 2021-05-04T14:20:35.104Z",
    "4 | Ttl : 30m",
    "5 | Gas price : 2",
    "6 | Txn deps [1/4] : [0f0f0f0f0f0f0f0f0f0f0f0f0f0f0f0f0",
    "6 | Txn deps [2/4] : f0f0f0f0f0f0f0f0f0f0f0f0f0f0f0f, 1",
    "6 | Txn deps [3/4] : 0101010101010101010101010101010101",
    "6 | Txn deps [4/4] : 01010101010101010101010101010]",
    "7 | Payment : system",
    "8 | Amount : 68719476736 motes",
    "9 | Execution : by-name",
    "10 | Name : decentralized_exchange",
    "11 | Entry-point : trasnfer",
    "12 | Arg-0-name : arg_account_hash",
    "13 | Arg-0-val [1/2] : 147f2cc33b4fdb04ab4e9ef2c067137177",
    "13 | Arg-0-val [2/2] : 097ba50a544a0a343ce636028fcfcf",
    "14 | Arg-1-name : arg_option_first",
    "15 | Arg-1-val : 10",
    "16 | Arg-2-name : arg_option_none",
    "17 | Arg-2-val : null",
    "18 | Arg-3-name : arg_option_second",
    "19 | Arg-3-val [1/2] : 147f2cc33b4fdb04ab4e9ef2c067137177",
    "19 | Arg-3-val [2/2] : 097ba50a544a0a343ce636028fcfcf",
    "20 | Arg-4-name : arg_public_key",
    "21 | Arg-4-val [1/2] : 0166be7e332c7a453332bd9d0a7f7db055",
    "21 | Arg-4-val [2/2] : f5c5ef1a06ada66d98b39fb6810c473a",
    "22 | Arg-5-name : arg_string",
    "23 | Arg-5-val : all_in",
    "24 | Approvals # : 1"
  ]
}

----- EXAMPLE NR 2 END ----------

----- EXAMPLE NR 3 BEGINNING -----

JSON:

{
  "hash": "2f043befbe920560fe3987f2bf4ad73bdaa73213d7bea55c799ca0446c3eca4c",
  "header": {
    "account": "017f747b67bd3fe63c2a736739dfe40156d622347346e70f68f51c178a75ce5537",
    "timestamp": "2021-05-04T14:20:35.104Z",
    "ttl": "30m",
    "gas_price": 2,
    "body_hash": "9bd53cb2ae84eb661cfdd32008e34edc3abd0a3aa054f7aea910690fd973b860",
    "dependencies": [
      "0f0f0f0f0f0f0f0f0f0f0f0f0f0f0f0f0f0f0f0f0f0f0f0f0f0f0f0f0f0f0f0f",
      "1010101010101010101010101010101010101010101010101010101010101010"
=======
  {
    "index": 3,
    "name": "test",
    "blob": "017f747b67bd3fe63c2a736739dfe40156d622347346e70f68f51c178a75ce5537a087c0377901000040771b000000000002000000000000009bd53cb2ae84eb661cfdd32008e34edc3abd0a3aa054f7aea910690fd973b860020000000f0f0f0f0f0f0f0f0f0f0f0f0f0f0f0f0f0f0f0f0f0f0f0f0f0f0f0f0f0f0f0f1010101010101010101010101010101010101010101010101010101010101010070000006d61696e6e65742f043befbe920560fe3987f2bf4ad73bdaa73213d7bea55c799ca0446c3eca4c00000000000100000006000000616d6f756e74050000000400ca9a3b08030303030303030303030303030303030303030303030303030303030303030303010c0000000b000000766573745f746f6b656e73080000000d0000006172675f726573756c745f6f6b05000000017b00000010040a0e0000006172675f726573756c745f65727211000000000c000000686172642070726f626c656d10040a070000006172675f6d617064000000020000000b0000006163636f756e745f6f6e650166be7e332c7a453332bd9d0a7f7db055f5c5ef1a06ada66d98b39fb6810c473a0b0000006163636f756e745f74776f010b513ad9b4924015ca0902ed079044d3ac5dbec2306f06948c10da8eb6e39f2d110a160d0000006172675f656d7074795f6d617004000000000000001104020a0000006172675f7475706c6531040000000a00000012040a0000006172675f7475706c65320e0000000b000000060000007365636f6e6413040a0a0000006172675f7475706c6533100000000c000000060000007365636f6e641e0114040a130300080000006172675f756e6974000000000901000000017f747b67bd3fe63c2a736739dfe40156d622347346e70f68f51c178a75ce5537011557487c1fd82c5cc91e7170c94025c1438ef88670494b418f7b2f29dfb115447b7a4e91453d10f31ef94e7fa2f401153f2968dc7a045178d9557321de6a5404",
    "output": [
      "0 | Type : Execute Contract",
      "1 | Chain ID : mainnet",
      "2 | From [1/2] : 24749ecb377e548d114538c2d5504d7764",
      "3 | From [2/2] : 5257e21b2b8ee430170c74ab3ddc6d",
      "4 | Payment : system",
      "5 | Amount : 68719476736 motes",
      "6 | Execution : by-hash-versioned",
      "7 | Address [1/2] : 0303030303030303030303030303030303",
      "8 | Address [2/2] : 030303030303030303030303030303",
      "9 | Approvals # : 1"
>>>>>>> a9b345a6
    ],
    "output_expert": [
      "0 | Type : Execute Contract",
      "1 | Chain ID : mainnet",
      "2 | From [1/2] : 24749ecb377e548d114538c2d5504d7764",
      "3 | From [2/2] : 5257e21b2b8ee430170c74ab3ddc6d",
      "4 | Timestamp : 2021-05-04T14:20:35.104Z",
      "5 | Ttl : 30m",
      "6 | Gas price : 2",
      "7 | Txn deps [1/4] : [0f0f0f0f0f0f0f0f0f0f0f0f0f0f0f0f0",
      "8 | Txn deps [2/4] : f0f0f0f0f0f0f0f0f0f0f0f0f0f0f0f, 1",
      "9 | Txn deps [3/4] : 0101010101010101010101010101010101",
      "10 | Txn deps [4/4] : 01010101010101010101010101010]",
      "11 | Payment : system",
      "12 | Amount : 68719476736 motes",
      "13 | Execution : by-hash-versioned",
      "14 | Address [1/2] : 0303030303030303030303030303030303",
      "15 | Address [2/2] : 030303030303030303030303030303",
      "16 | Entry-point : vest_tokens",
      "17 | Version : 12",
      "18 | Arg-0-name : arg_empty_map",
      "19 | Arg-0-val : []",
      "20 | Arg-1-name : arg_map",
      "21 | Arg-1-val [1/5] : [account_one:0166be7e332c7a453332b",
      "22 | Arg-1-val [2/5] : d9d0a7f7db055f5c5ef1a06ada66d98b39",
      "23 | Arg-1-val [3/5] : fb6810c473a, account_two:010b513ad",
      "24 | Arg-1-val [4/5] : 9b4924015ca0902ed079044d3ac5dbec23",
      "25 | Arg-1-val [5/5] : 06f06948c10da8eb6e39f2d]",
      "26 | Arg-2-name : arg_result_err",
      "27 | Arg-2-val : hard problem",
      "28 | Arg-3-name : arg_result_ok",
      "29 | Arg-3-val : 123",
      "30 | Arg-4-name : arg_tuple1",
      "31 | Arg-4-val : [10]",
      "32 | Arg-5-name : arg_tuple2",
      "33 | Arg-5-val : [11, second]",
      "34 | Arg-6-name : arg_tuple3",
      "35 | Arg-6-val : [12, second, [30, true]]",
      "36 | Arg-7-name : arg_unit",
      "37 | Arg-7-val : null",
      "38 | Approvals # : 1"
    ]
  },
<<<<<<< HEAD
  "approvals": [
    {
      "signer": "017f747b67bd3fe63c2a736739dfe40156d622347346e70f68f51c178a75ce5537",
      "signature": "011557487c1fd82c5cc91e7170c94025c1438ef88670494b418f7b2f29dfb115447b7a4e91453d10f31ef94e7fa2f401153f2968dc7a045178d9557321de6a5404"
    }
  ]
}

Ledger:

{
  "index": 3,
  "name": "test",
  "blob": "017f747b67bd3fe63c2a736739dfe40156d622347346e70f68f51c178a75ce5537a087c0377901000040771b000000000002000000000000009bd53cb2ae84eb661cfdd32008e34edc3abd0a3aa054f7aea910690fd973b860020000000f0f0f0f0f0f0f0f0f0f0f0f0f0f0f0f0f0f0f0f0f0f0f0f0f0f0f0f0f0f0f0f1010101010101010101010101010101010101010101010101010101010101010070000006d61696e6e65742f043befbe920560fe3987f2bf4ad73bdaa73213d7bea55c799ca0446c3eca4c00000000000100000006000000616d6f756e74050000000400ca9a3b08030303030303030303030303030303030303030303030303030303030303030303010c0000000b000000766573745f746f6b656e73080000000d0000006172675f726573756c745f6f6b05000000017b00000010040a0e0000006172675f726573756c745f65727211000000000c000000686172642070726f626c656d10040a070000006172675f6d617064000000020000000b0000006163636f756e745f6f6e650166be7e332c7a453332bd9d0a7f7db055f5c5ef1a06ada66d98b39fb6810c473a0b0000006163636f756e745f74776f010b513ad9b4924015ca0902ed079044d3ac5dbec2306f06948c10da8eb6e39f2d110a160d0000006172675f656d7074795f6d617004000000000000001104020a0000006172675f7475706c6531040000000a00000012040a0000006172675f7475706c65320e0000000b000000060000007365636f6e6413040a0a0000006172675f7475706c6533100000000c000000060000007365636f6e641e0114040a130300080000006172675f756e6974000000000901000000017f747b67bd3fe63c2a736739dfe40156d622347346e70f68f51c178a75ce5537011557487c1fd82c5cc91e7170c94025c1438ef88670494b418f7b2f29dfb115447b7a4e91453d10f31ef94e7fa2f401153f2968dc7a045178d9557321de6a5404",
  "output": [
    "0 | Type : Execute Contract",
    "1 | Chain ID : mainnet",
    "2 | From [1/2] : 24749ecb377e548d114538c2d5504d7764",
    "2 | From [2/2] : 5257e21b2b8ee430170c74ab3ddc6d",
    "3 | Payment : system",
    "4 | Amount : 68719476736 motes",
    "5 | Execution : by-hash-versioned",
    "6 | Address [1/2] : 0303030303030303030303030303030303",
    "6 | Address [2/2] : 030303030303030303030303030303",
    "7 | Approvals # : 1"
  ],
  "output_expert": [
    "0 | Type : Execute Contract",
    "1 | Chain ID : mainnet",
    "2 | From [1/2] : 24749ecb377e548d114538c2d5504d7764",
    "2 | From [2/2] : 5257e21b2b8ee430170c74ab3ddc6d",
    "3 | Timestamp : 2021-05-04T14:20:35.104Z",
    "4 | Ttl : 30m",
    "5 | Gas price : 2",
    "6 | Txn deps [1/4] : [0f0f0f0f0f0f0f0f0f0f0f0f0f0f0f0f0",
    "6 | Txn deps [2/4] : f0f0f0f0f0f0f0f0f0f0f0f0f0f0f0f, 1",
    "6 | Txn deps [3/4] : 0101010101010101010101010101010101",
    "6 | Txn deps [4/4] : 01010101010101010101010101010]",
    "7 | Payment : system",
    "8 | Amount : 68719476736 motes",
    "9 | Execution : by-hash-versioned",
    "10 | Address [1/2] : 0303030303030303030303030303030303",
    "10 | Address [2/2] : 030303030303030303030303030303",
    "11 | Entry-point : vest_tokens",
    "12 | Version : 12",
    "13 | Arg-0-name : arg_empty_map",
    "14 | Arg-0-val : []",
    "15 | Arg-1-name : arg_map",
    "16 | Arg-1-val [1/5] : [account_one:0166be7e332c7a453332b",
    "16 | Arg-1-val [2/5] : d9d0a7f7db055f5c5ef1a06ada66d98b39",
    "16 | Arg-1-val [3/5] : fb6810c473a, account_two:010b513ad",
    "16 | Arg-1-val [4/5] : 9b4924015ca0902ed079044d3ac5dbec23",
    "16 | Arg-1-val [5/5] : 06f06948c10da8eb6e39f2d]",
    "17 | Arg-2-name : arg_result_err",
    "18 | Arg-2-val : hard problem",
    "19 | Arg-3-name : arg_result_ok",
    "20 | Arg-3-val : 123",
    "21 | Arg-4-name : arg_tuple1",
    "22 | Arg-4-val : [10]",
    "23 | Arg-5-name : arg_tuple2",
    "24 | Arg-5-val : [11, second]",
    "25 | Arg-6-name : arg_tuple3",
    "26 | Arg-6-val : [12, second, [30, true]]",
    "27 | Arg-7-name : arg_unit",
    "28 | Arg-7-val : null",
    "29 | Approvals # : 1"
  ]
}

----- EXAMPLE NR 3 END ----------

----- EXAMPLE NR 4 BEGINNING -----

JSON:

{
  "hash": "f1e7ddc274257b69d387a3f195a25a45aa0fb39c40d91de37d4351bff85aa787",
  "header": {
    "account": "017f747b67bd3fe63c2a736739dfe40156d622347346e70f68f51c178a75ce5537",
    "timestamp": "2021-05-04T14:20:35.104Z",
    "ttl": "30m",
    "gas_price": 2,
    "body_hash": "b8546a64df5f4f24ee3f901860951f22ee18a1f739b5ef5eddc55485d328aa46",
    "dependencies": [
      "0f0f0f0f0f0f0f0f0f0f0f0f0f0f0f0f0f0f0f0f0f0f0f0f0f0f0f0f0f0f0f0f",
      "1010101010101010101010101010101010101010101010101010101010101010"
=======
  {
    "index": 4,
    "name": "test",
    "blob": "017f747b67bd3fe63c2a736739dfe40156d622347346e70f68f51c178a75ce5537a087c0377901000040771b00000000000200000000000000b8546a64df5f4f24ee3f901860951f22ee18a1f739b5ef5eddc55485d328aa46020000000f0f0f0f0f0f0f0f0f0f0f0f0f0f0f0f0f0f0f0f0f0f0f0f0f0f0f0f0f0f0f0f1010101010101010101010101010101010101010101010101010101010101010070000006d61696e6e6574f1e7ddc274257b69d387a3f195a25a45aa0fb39c40d91de37d4351bff85aa78700000000000100000006000000616d6f756e74050000000400ca9a3b08030303030303030303030303030303030303030303030303030303030303030303000b000000766573745f746f6b656e73030000000c0000006172675f6c6973745f6f6e6514000000040000000a0000000b0000000c0000000d0000000e040c0000006172675f6c6973745f74776f4400000002000000147f2cc33b4fdb04ab4e9ef2c067137177097ba50a544a0a343ce636028fcfcfaecb045411527ca0eeb648bb6c531ea74b317c1f2d0a698b1cc48850ea3872d60e0f20000000080000006172675f75726566210000001616161616161616161616161616161616161616161616161616161616161616010c01000000017f747b67bd3fe63c2a736739dfe40156d622347346e70f68f51c178a75ce55370162b517cd3f15d0dedd0228d8aa1295183635a0f2c6c6f9107d311412d1ecc6d2be14df3d9228c0a54f3dc4fa432b4a56fc5c7302ebb15901485536a7e3cf2607",
    "output": [
      "0 | Type : Execute Contract",
      "1 | Chain ID : mainnet",
      "2 | From [1/2] : 24749ecb377e548d114538c2d5504d7764",
      "3 | From [2/2] : 5257e21b2b8ee430170c74ab3ddc6d",
      "4 | Payment : system",
      "5 | Amount : 68719476736 motes",
      "6 | Execution : by-hash-versioned",
      "7 | Address [1/2] : 0303030303030303030303030303030303",
      "8 | Address [2/2] : 030303030303030303030303030303",
      "9 | Approvals # : 1"
>>>>>>> a9b345a6
    ],
    "output_expert": [
      "0 | Type : Execute Contract",
      "1 | Chain ID : mainnet",
      "2 | From [1/2] : 24749ecb377e548d114538c2d5504d7764",
      "3 | From [2/2] : 5257e21b2b8ee430170c74ab3ddc6d",
      "4 | Timestamp : 2021-05-04T14:20:35.104Z",
      "5 | Ttl : 30m",
      "6 | Gas price : 2",
      "7 | Txn deps [1/4] : [0f0f0f0f0f0f0f0f0f0f0f0f0f0f0f0f0",
      "8 | Txn deps [2/4] : f0f0f0f0f0f0f0f0f0f0f0f0f0f0f0f, 1",
      "9 | Txn deps [3/4] : 0101010101010101010101010101010101",
      "10 | Txn deps [4/4] : 01010101010101010101010101010]",
      "11 | Payment : system",
      "12 | Amount : 68719476736 motes",
      "13 | Execution : by-hash-versioned",
      "14 | Address [1/2] : 0303030303030303030303030303030303",
      "15 | Address [2/2] : 030303030303030303030303030303",
      "16 | Entry-point : vest_tokens",
      "17 | Version : latest",
      "18 | Arg-0-name : arg_list_one",
      "19 | Arg-0-val : [10, 11, 12, 13]",
      "20 | Arg-1-name : arg_list_two",
      "21 | Arg-1-val [1/4] : [147f2cc33b4fdb04ab4e9ef2c06713717",
      "22 | Arg-1-val [2/4] : 7097ba50a544a0a343ce636028fcfcf, a",
      "23 | Arg-1-val [3/4] : ecb045411527ca0eeb648bb6c531ea74b3",
      "24 | Arg-1-val [4/4] : 17c1f2d0a698b1cc48850ea3872d6]",
      "25 | Arg-2-name : arg_uref",
      "26 | Arg-2-val [1/2] : 1616161616161616161616161616161616",
      "27 | Arg-2-val [2/2] : 161616161616161616161616161616",
      "28 | Approvals # : 1"
    ]
  },
<<<<<<< HEAD
  "payment": {
    "ModuleBytes": {
      "module_bytes": "",
      "args": [
        [
          "amount",
          {
            "cl_type": "U512",
            "bytes": "0400ca9a3b",
            "parsed": "1000000000"
          }
        ]
      ]
    }
  },
  "session": {
    "StoredVersionedContractByHash": {
      "hash": "0303030303030303030303030303030303030303030303030303030303030303",
      "version": null,
      "entry_point": "vest_tokens",
      "args": [
        [
          "arg_list_one",
          {
            "cl_type": {
              "List": "U32"
            },
            "bytes": "040000000a0000000b0000000c0000000d000000",
            "parsed": [
              10,
              11,
              12,
              13
            ]
          }
        ],
        [
          "arg_list_two",
          {
            "cl_type": {
              "List": {
                "ByteArray": 32
              }
            },
            "bytes": "02000000147f2cc33b4fdb04ab4e9ef2c067137177097ba50a544a0a343ce636028fcfcfaecb045411527ca0eeb648bb6c531ea74b317c1f2d0a698b1cc48850ea3872d6",
            "parsed": [
              "147f2cc33b4fdb04ab4e9ef2c067137177097ba50a544a0a343ce636028fcfcf",
              "aecb045411527ca0eeb648bb6c531ea74b317c1f2d0a698b1cc48850ea3872d6"
            ]
          }
        ],
        [
          "arg_uref",
          {
            "cl_type": "URef",
            "bytes": "161616161616161616161616161616161616161616161616161616161616161601",
            "parsed": "uref-1616161616161616161616161616161616161616161616161616161616161616-001"
          }
        ]
      ]
    }
  },
  "approvals": [
    {
      "signer": "017f747b67bd3fe63c2a736739dfe40156d622347346e70f68f51c178a75ce5537",
      "signature": "0162b517cd3f15d0dedd0228d8aa1295183635a0f2c6c6f9107d311412d1ecc6d2be14df3d9228c0a54f3dc4fa432b4a56fc5c7302ebb15901485536a7e3cf2607"
    }
  ]
}

Ledger:

{
  "index": 4,
  "name": "test",
  "blob": "017f747b67bd3fe63c2a736739dfe40156d622347346e70f68f51c178a75ce5537a087c0377901000040771b00000000000200000000000000b8546a64df5f4f24ee3f901860951f22ee18a1f739b5ef5eddc55485d328aa46020000000f0f0f0f0f0f0f0f0f0f0f0f0f0f0f0f0f0f0f0f0f0f0f0f0f0f0f0f0f0f0f0f1010101010101010101010101010101010101010101010101010101010101010070000006d61696e6e6574f1e7ddc274257b69d387a3f195a25a45aa0fb39c40d91de37d4351bff85aa78700000000000100000006000000616d6f756e74050000000400ca9a3b08030303030303030303030303030303030303030303030303030303030303030303000b000000766573745f746f6b656e73030000000c0000006172675f6c6973745f6f6e6514000000040000000a0000000b0000000c0000000d0000000e040c0000006172675f6c6973745f74776f4400000002000000147f2cc33b4fdb04ab4e9ef2c067137177097ba50a544a0a343ce636028fcfcfaecb045411527ca0eeb648bb6c531ea74b317c1f2d0a698b1cc48850ea3872d60e0f20000000080000006172675f75726566210000001616161616161616161616161616161616161616161616161616161616161616010c01000000017f747b67bd3fe63c2a736739dfe40156d622347346e70f68f51c178a75ce55370162b517cd3f15d0dedd0228d8aa1295183635a0f2c6c6f9107d311412d1ecc6d2be14df3d9228c0a54f3dc4fa432b4a56fc5c7302ebb15901485536a7e3cf2607",
  "output": [
    "0 | Type : Execute Contract",
    "1 | Chain ID : mainnet",
    "2 | From [1/2] : 24749ecb377e548d114538c2d5504d7764",
    "2 | From [2/2] : 5257e21b2b8ee430170c74ab3ddc6d",
    "3 | Payment : system",
    "4 | Amount : 68719476736 motes",
    "5 | Execution : by-hash-versioned",
    "6 | Address [1/2] : 0303030303030303030303030303030303",
    "6 | Address [2/2] : 030303030303030303030303030303",
    "7 | Approvals # : 1"
  ],
  "output_expert": [
    "0 | Type : Execute Contract",
    "1 | Chain ID : mainnet",
    "2 | From [1/2] : 24749ecb377e548d114538c2d5504d7764",
    "2 | From [2/2] : 5257e21b2b8ee430170c74ab3ddc6d",
    "3 | Timestamp : 2021-05-04T14:20:35.104Z",
    "4 | Ttl : 30m",
    "5 | Gas price : 2",
    "6 | Txn deps [1/4] : [0f0f0f0f0f0f0f0f0f0f0f0f0f0f0f0f0",
    "6 | Txn deps [2/4] : f0f0f0f0f0f0f0f0f0f0f0f0f0f0f0f, 1",
    "6 | Txn deps [3/4] : 0101010101010101010101010101010101",
    "6 | Txn deps [4/4] : 01010101010101010101010101010]",
    "7 | Payment : system",
    "8 | Amount : 68719476736 motes",
    "9 | Execution : by-hash-versioned",
    "10 | Address [1/2] : 0303030303030303030303030303030303",
    "10 | Address [2/2] : 030303030303030303030303030303",
    "11 | Entry-point : vest_tokens",
    "12 | Version : latest",
    "13 | Arg-0-name : arg_list_one",
    "14 | Arg-0-val : [10, 11, 12, 13]",
    "15 | Arg-1-name : arg_list_two",
    "16 | Arg-1-val [1/4] : [147f2cc33b4fdb04ab4e9ef2c06713717",
    "16 | Arg-1-val [2/4] : 7097ba50a544a0a343ce636028fcfcf, a",
    "16 | Arg-1-val [3/4] : ecb045411527ca0eeb648bb6c531ea74b3",
    "16 | Arg-1-val [4/4] : 17c1f2d0a698b1cc48850ea3872d6]",
    "17 | Arg-2-name : arg_uref",
    "18 | Arg-2-val [1/2] : 1616161616161616161616161616161616",
    "18 | Arg-2-val [2/2] : 161616161616161616161616161616",
    "19 | Approvals # : 1"
  ]
}

----- EXAMPLE NR 4 END ----------

----- EXAMPLE NR 5 BEGINNING -----

JSON:

{
  "hash": "b74450d4d82c7fd4557925cf84c5e92ea443367b1a4cc6a73a5686603a49299a",
  "header": {
    "account": "017f747b67bd3fe63c2a736739dfe40156d622347346e70f68f51c178a75ce5537",
    "timestamp": "2021-05-04T14:20:35.104Z",
    "ttl": "30m",
    "gas_price": 2,
    "body_hash": "be445d5b0bc65a6226f424435f9be214ff9e6fd0205141c7d3c6b6c9ab1c12cd",
    "dependencies": [
      "0f0f0f0f0f0f0f0f0f0f0f0f0f0f0f0f0f0f0f0f0f0f0f0f0f0f0f0f0f0f0f0f",
      "1010101010101010101010101010101010101010101010101010101010101010"
=======
  {
    "index": 5,
    "name": "test",
    "blob": "017f747b67bd3fe63c2a736739dfe40156d622347346e70f68f51c178a75ce5537a087c0377901000040771b00000000000200000000000000be445d5b0bc65a6226f424435f9be214ff9e6fd0205141c7d3c6b6c9ab1c12cd020000000f0f0f0f0f0f0f0f0f0f0f0f0f0f0f0f0f0f0f0f0f0f0f0f0f0f0f0f0f0f0f0f1010101010101010101010101010101010101010101010101010101010101010070000006d61696e6e6574b74450d4d82c7fd4557925cf84c5e92ea443367b1a4cc6a73a5686603a49299a00000000000100000006000000616d6f756e74050000000400ca9a3b08040a000000626c61636b5f686f6c6500070000006578706c6f6465090000000f0000006172675f6b65795f6163636f756e742100000000147f2cc33b4fdb04ab4e9ef2c067137177097ba50a544a0a343ce636028fcfcf0b0c0000006172675f6b65795f6861736821000000012a2a2a2a2a2a2a2a2a2a2a2a2a2a2a2a2a2a2a2a2a2a2a2a2a2a2a2a2a2a2a2a0b0c0000006172675f6b65795f7572656622000000021717171717171717171717171717171717171717171717171717171717171717060b100000006172675f6b65795f7472616e7366657221000000037c7c7c7c7c7c7c7c7c7c7c7c7c7c7c7c7c7c7c7c7c7c7c7c7c7c7c7c7c7c7c7c0b0e0000006172675f6b65795f6465706c6f7921000000042d2d2d2d2d2d2d2d2d2d2d2d2d2d2d2d2d2d2d2d2d2d2d2d2d2d2d2d2d2d2d2d0b0e0000006172675f6b65795f6572615f696409000000050f000000000000000b0f0000006172675f6b65795f62616c616e63652100000006fefefefefefefefefefefefefefefefefefefefefefefefefefefefefefefefe0b0b0000006172675f6b65795f6269642100000007147f2cc33b4fdb04ab4e9ef2c067137177097ba50a544a0a343ce636028fcfcf0b100000006172675f6b65795f77697468647261772100000008147f2cc33b4fdb04ab4e9ef2c067137177097ba50a544a0a343ce636028fcfcf0b01000000017f747b67bd3fe63c2a736739dfe40156d622347346e70f68f51c178a75ce553701206ac32bac4713d9e0122e4364367fd5485a28e219b8be15ef7afb78d37f6c7a5ec4784fdb317fb4a524d2cf698ca4961e4b5eb3b873054ba170f9d517147903",
    "output": [
      "0 | Type : Execute Contract",
      "1 | Chain ID : mainnet",
      "2 | From [1/2] : 24749ecb377e548d114538c2d5504d7764",
      "3 | From [2/2] : 5257e21b2b8ee430170c74ab3ddc6d",
      "4 | Payment : system",
      "5 | Amount : 68719476736 motes",
      "6 | Execution : by-name-versioned",
      "7 | Name : black_hole",
      "8 | Approvals # : 1"
>>>>>>> a9b345a6
    ],
    "output_expert": [
      "0 | Type : Execute Contract",
      "1 | Chain ID : mainnet",
      "2 | From [1/2] : 24749ecb377e548d114538c2d5504d7764",
      "3 | From [2/2] : 5257e21b2b8ee430170c74ab3ddc6d",
      "4 | Timestamp : 2021-05-04T14:20:35.104Z",
      "5 | Ttl : 30m",
      "6 | Gas price : 2",
      "7 | Txn deps [1/4] : [0f0f0f0f0f0f0f0f0f0f0f0f0f0f0f0f0",
      "8 | Txn deps [2/4] : f0f0f0f0f0f0f0f0f0f0f0f0f0f0f0f, 1",
      "9 | Txn deps [3/4] : 0101010101010101010101010101010101",
      "10 | Txn deps [4/4] : 01010101010101010101010101010]",
      "11 | Payment : system",
      "12 | Amount : 68719476736 motes",
      "13 | Execution : by-name-versioned",
      "14 | Name : black_hole",
      "15 | Entry-point : explode",
      "16 | Version : latest",
      "17 | Arg-0-name : arg_key_account",
      "18 | Arg-0-val [1/2] : 147f2cc33b4fdb04ab4e9ef2c067137177",
      "19 | Arg-0-val [2/2] : 097ba50a544a0a343ce636028fcfcf",
      "20 | Arg-1-name : arg_key_balance",
      "21 | Arg-1-val [1/2] : fefefefefefefefefefefefefefefefefe",
      "22 | Arg-1-val [2/2] : fefefefefefefefefefefefefefefe",
      "23 | Arg-2-name : arg_key_bid",
      "24 | Arg-2-val [1/2] : 147f2cc33b4fdb04ab4e9ef2c067137177",
      "25 | Arg-2-val [2/2] : 097ba50a544a0a343ce636028fcfcf",
      "26 | Arg-3-name : arg_key_deploy",
      "27 | Arg-3-val [1/2] : 2d2d2d2d2d2d2d2d2d2d2d2d2d2d2d2d2d",
      "28 | Arg-3-val [2/2] : 2d2d2d2d2d2d2d2d2d2d2d2d2d2d2d",
      "29 | Arg-4-name : arg_key_era_id",
      "30 | Arg-4-val : 15",
      "31 | Arg-5-name : arg_key_hash",
      "32 | Arg-5-val [1/2] : 2a2a2a2a2a2a2a2a2a2a2a2a2a2a2a2a2a",
      "33 | Arg-5-val [2/2] : 2a2a2a2a2a2a2a2a2a2a2a2a2a2a2a",
      "34 | Arg-6-name : arg_key_transfer",
      "35 | Arg-6-val [1/2] : 7c7c7c7c7c7c7c7c7c7c7c7c7c7c7c7c7c",
      "36 | Arg-6-val [2/2] : 7c7c7c7c7c7c7c7c7c7c7c7c7c7c7c",
      "37 | Arg-7-name : arg_key_uref",
      "38 | Arg-7-val [1/2] : 1717171717171717171717171717171717",
      "39 | Arg-7-val [2/2] : 171717171717171717171717171717",
      "40 | Arg-8-name : arg_key_withdraw",
      "41 | Arg-8-val [1/2] : 147f2cc33b4fdb04ab4e9ef2c067137177",
      "42 | Arg-8-val [2/2] : 097ba50a544a0a343ce636028fcfcf",
      "43 | Approvals # : 1"
    ]
  },
<<<<<<< HEAD
  "approvals": [
    {
      "signer": "017f747b67bd3fe63c2a736739dfe40156d622347346e70f68f51c178a75ce5537",
      "signature": "01206ac32bac4713d9e0122e4364367fd5485a28e219b8be15ef7afb78d37f6c7a5ec4784fdb317fb4a524d2cf698ca4961e4b5eb3b873054ba170f9d517147903"
    }
  ]
}

Ledger:

{
  "index": 5,
  "name": "test",
  "blob": "017f747b67bd3fe63c2a736739dfe40156d622347346e70f68f51c178a75ce5537a087c0377901000040771b00000000000200000000000000be445d5b0bc65a6226f424435f9be214ff9e6fd0205141c7d3c6b6c9ab1c12cd020000000f0f0f0f0f0f0f0f0f0f0f0f0f0f0f0f0f0f0f0f0f0f0f0f0f0f0f0f0f0f0f0f1010101010101010101010101010101010101010101010101010101010101010070000006d61696e6e6574b74450d4d82c7fd4557925cf84c5e92ea443367b1a4cc6a73a5686603a49299a00000000000100000006000000616d6f756e74050000000400ca9a3b08040a000000626c61636b5f686f6c6500070000006578706c6f6465090000000f0000006172675f6b65795f6163636f756e742100000000147f2cc33b4fdb04ab4e9ef2c067137177097ba50a544a0a343ce636028fcfcf0b0c0000006172675f6b65795f6861736821000000012a2a2a2a2a2a2a2a2a2a2a2a2a2a2a2a2a2a2a2a2a2a2a2a2a2a2a2a2a2a2a2a0b0c0000006172675f6b65795f7572656622000000021717171717171717171717171717171717171717171717171717171717171717060b100000006172675f6b65795f7472616e7366657221000000037c7c7c7c7c7c7c7c7c7c7c7c7c7c7c7c7c7c7c7c7c7c7c7c7c7c7c7c7c7c7c7c0b0e0000006172675f6b65795f6465706c6f7921000000042d2d2d2d2d2d2d2d2d2d2d2d2d2d2d2d2d2d2d2d2d2d2d2d2d2d2d2d2d2d2d2d0b0e0000006172675f6b65795f6572615f696409000000050f000000000000000b0f0000006172675f6b65795f62616c616e63652100000006fefefefefefefefefefefefefefefefefefefefefefefefefefefefefefefefe0b0b0000006172675f6b65795f6269642100000007147f2cc33b4fdb04ab4e9ef2c067137177097ba50a544a0a343ce636028fcfcf0b100000006172675f6b65795f77697468647261772100000008147f2cc33b4fdb04ab4e9ef2c067137177097ba50a544a0a343ce636028fcfcf0b01000000017f747b67bd3fe63c2a736739dfe40156d622347346e70f68f51c178a75ce553701206ac32bac4713d9e0122e4364367fd5485a28e219b8be15ef7afb78d37f6c7a5ec4784fdb317fb4a524d2cf698ca4961e4b5eb3b873054ba170f9d517147903",
  "output": [
    "0 | Type : Execute Contract",
    "1 | Chain ID : mainnet",
    "2 | From [1/2] : 24749ecb377e548d114538c2d5504d7764",
    "2 | From [2/2] : 5257e21b2b8ee430170c74ab3ddc6d",
    "3 | Payment : system",
    "4 | Amount : 68719476736 motes",
    "5 | Execution : by-name-versioned",
    "6 | Name : black_hole",
    "7 | Approvals # : 1"
  ],
  "output_expert": [
    "0 | Type : Execute Contract",
    "1 | Chain ID : mainnet",
    "2 | From [1/2] : 24749ecb377e548d114538c2d5504d7764",
    "2 | From [2/2] : 5257e21b2b8ee430170c74ab3ddc6d",
    "3 | Timestamp : 2021-05-04T14:20:35.104Z",
    "4 | Ttl : 30m",
    "5 | Gas price : 2",
    "6 | Txn deps [1/4] : [0f0f0f0f0f0f0f0f0f0f0f0f0f0f0f0f0",
    "6 | Txn deps [2/4] : f0f0f0f0f0f0f0f0f0f0f0f0f0f0f0f, 1",
    "6 | Txn deps [3/4] : 0101010101010101010101010101010101",
    "6 | Txn deps [4/4] : 01010101010101010101010101010]",
    "7 | Payment : system",
    "8 | Amount : 68719476736 motes",
    "9 | Execution : by-name-versioned",
    "10 | Name : black_hole",
    "11 | Entry-point : explode",
    "12 | Version : latest",
    "13 | Arg-0-name : arg_key_account",
    "14 | Arg-0-val [1/2] : 147f2cc33b4fdb04ab4e9ef2c067137177",
    "14 | Arg-0-val [2/2] : 097ba50a544a0a343ce636028fcfcf",
    "15 | Arg-1-name : arg_key_balance",
    "16 | Arg-1-val [1/2] : fefefefefefefefefefefefefefefefefe",
    "16 | Arg-1-val [2/2] : fefefefefefefefefefefefefefefe",
    "17 | Arg-2-name : arg_key_bid",
    "18 | Arg-2-val [1/2] : 147f2cc33b4fdb04ab4e9ef2c067137177",
    "18 | Arg-2-val [2/2] : 097ba50a544a0a343ce636028fcfcf",
    "19 | Arg-3-name : arg_key_deploy",
    "20 | Arg-3-val [1/2] : 2d2d2d2d2d2d2d2d2d2d2d2d2d2d2d2d2d",
    "20 | Arg-3-val [2/2] : 2d2d2d2d2d2d2d2d2d2d2d2d2d2d2d",
    "21 | Arg-4-name : arg_key_era_id",
    "22 | Arg-4-val : 15",
    "23 | Arg-5-name : arg_key_hash",
    "24 | Arg-5-val [1/2] : 2a2a2a2a2a2a2a2a2a2a2a2a2a2a2a2a2a",
    "24 | Arg-5-val [2/2] : 2a2a2a2a2a2a2a2a2a2a2a2a2a2a2a",
    "25 | Arg-6-name : arg_key_transfer",
    "26 | Arg-6-val [1/2] : 7c7c7c7c7c7c7c7c7c7c7c7c7c7c7c7c7c",
    "26 | Arg-6-val [2/2] : 7c7c7c7c7c7c7c7c7c7c7c7c7c7c7c",
    "27 | Arg-7-name : arg_key_uref",
    "28 | Arg-7-val [1/2] : 1717171717171717171717171717171717",
    "28 | Arg-7-val [2/2] : 171717171717171717171717171717",
    "29 | Arg-8-name : arg_key_withdraw",
    "30 | Arg-8-val [1/2] : 147f2cc33b4fdb04ab4e9ef2c067137177",
    "30 | Arg-8-val [2/2] : 097ba50a544a0a343ce636028fcfcf",
    "31 | Approvals # : 1"
  ]
}

----- EXAMPLE NR 5 END ----------

----- EXAMPLE NR 6 BEGINNING -----

JSON:

{
  "hash": "704f8e3347f7ee2bf7d233daf349f803381818dd80324fc599ced4c64405faa5",
  "header": {
    "account": "017f747b67bd3fe63c2a736739dfe40156d622347346e70f68f51c178a75ce5537",
    "timestamp": "2021-05-04T14:20:35.104Z",
    "ttl": "30m",
    "gas_price": 2,
    "body_hash": "4827ee40728af724a74532718c0cfc690bc64617d03376d8d5d8c47b53d74d5f",
    "dependencies": [
      "0f0f0f0f0f0f0f0f0f0f0f0f0f0f0f0f0f0f0f0f0f0f0f0f0f0f0f0f0f0f0f0f",
      "1010101010101010101010101010101010101010101010101010101010101010"
    ],
    "chain_name": "mainnet"
  },
  "payment": {
    "ModuleBytes": {
      "module_bytes": "",
      "args": [
        [
          "amount",
          {
            "cl_type": "U512",
            "bytes": "0400ca9a3b",
            "parsed": "1000000000"
          }
        ]
      ]
    }
  },
  "session": {
    "ModuleBytes": {
      "module_bytes": "dddddddddddddddddddddddddddddddddddddddddddddddddddddddddddddddddddddddddddddddddddddddddddddddddddddddddddddddddddddddddddddddddddddddddddddddddddddddddddddddddddddddddddddddddddddddddddddddddddddddddddddddddddddddddddddddddddddddddddddddddddddddddddddddddddddddddddddddddddddddddddddddddddddddddddddddddddddddddddddddddddddddddddddddddddddddddddddddddddddddddddddddddddddddddddddddddddddddddddddddddddddddddddddddddddddddddddddddddddddddddddddddddddddddddddddddddddddddddddddddddddddddddddddddddddddddddddddddddddddddddddddddddddddddddddddddddddddddddddddddddddddddddddddddddddddddddddddddddddddddddddddddddddddddddddddddddddddddddddddddddddddddddddddddddddddddddddddddddddddddddddddddddddddddddddddddddddddddddddddddddddddddddddddddddddddddddddddddddddddddddddddddddddddddddddddddddddddddddddddddddddddddddddddddddddddddddddddddddddddddddddddddddddddddddddddddddddddddddddddddddddddddddddddddddddddddddddddddddddddddddddddddddddddddddddddddddddddddddddddddddddddddddddddddddddddddddddddddddddddddddddddddddddddddddddddddddddddddddddddddddddddddddddddddddddddddddddddddddddddddddddddddddddddddddddddddddddddddddddddddddddddddddddddddddddddddddddddddddddddddddddddddddddddddddddddddddddddddddddddddddddddddddddddddddddddddddddddddddddddddddddddddddddddddddddddddddddddddddddddddddddddddddddddddddddddddddddddddddddddddddddddddddddddddddddddddddddddddddddddddddddddddddddddddddddddddddddddddddddddddddddddddddddddddddddddddddddddddddddddddddddddddddddddddddddddddddddddddddddddddddddddddddddddddddddddddddddddddddddddddddddddddddddddddddddddddddddddddddddddddddddddddddddddddddddddddddddddddddddddddddddddddddddddddddddddddddddddddddddddddddddddddddddddddddddddddddddddddddddddddddddddddddddddddddddddddddddddddddddddddddddddddddddddddddddddddddddddddddddddddddddddddddddddddddddddddddddddddddddddddddddddddddddddddddddddddddddddddddddddddddddddddddddddddddddddddddddddddddddddddddddddddddddddddddddddddddddddddddddddddddddddddddddddddddddddddddddddddddddddddddddddddddddddddddddddddddddddddddddddddddd",
      "args": []
    }
  },
  "approvals": [
    {
      "signer": "017f747b67bd3fe63c2a736739dfe40156d622347346e70f68f51c178a75ce5537",
      "signature": "0162da98abb00161b501aed25cfe42eb19b3ba0883f496a58b92ac6189a8c57486db68f13bc682b96679d1a3b6aba03d4c48c12a72e0824be8a312afa40cfe880c"
    }
  ]
}

Ledger:

{
  "index": 6,
  "name": "test",
  "blob": "017f747b67bd3fe63c2a736739dfe40156d622347346e70f68f51c178a75ce5537a087c0377901000040771b000000000002000000000000004827ee40728af724a74532718c0cfc690bc64617d03376d8d5d8c47b53d74d5f020000000f0f0f0f0f0f0f0f0f0f0f0f0f0f0f0f0f0f0f0f0f0f0f0f0f0f0f0f0f0f0f0f1010101010101010101010101010101010101010101010101010101010101010070000006d61696e6e6574704f8e3347f7ee2bf7d233daf349f803381818dd80324fc599ced4c64405faa500000000000100000006000000616d6f756e74050000000400ca9a3b0800e9030000dddddddddddddddddddddddddddddddddddddddddddddddddddddddddddddddddddddddddddddddddddddddddddddddddddddddddddddddddddddddddddddddddddddddddddddddddddddddddddddddddddddddddddddddddddddddddddddddddddddddddddddddddddddddddddddddddddddddddddddddddddddddddddddddddddddddddddddddddddddddddddddddddddddddddddddddddddddddddddddddddddddddddddddddddddddddddddddddddddddddddddddddddddddddddddddddddddddddddddddddddddddddddddddddddddddddddddddddddddddddddddddddddddddddddddddddddddddddddddddddddddddddddddddddddddddddddddddddddddddddddddddddddddddddddddddddddddddddddddddddddddddddddddddddddddddddddddddddddddddddddddddddddddddddddddddddddddddddddddddddddddddddddddddddddddddddddddddddddddddddddddddddddddddddddddddddddddddddddddddddddddddddddddddddddddddddddddddddddddddddddddddddddddddddddddddddddddddddddddddddddddddddddddddddddddddddddddddddddddddddddddddddddddddddddddddddddddddddddddddddddddddddddddddddddddddddddddddddddddddddddddddddddddddddddddddddddddddddddddddddddddddddddddddddddddddddddddddddddddddddddddddddddddddddddddddddddddddddddddddddddddddddddddddddddddddddddddddddddddddddddddddddddddddddddddddddddddddddddddddddddddddddddddddddddddddddddddddddddddddddddddddddddddddddddddddddddddddddddddddddddddddddddddddddddddddddddddddddddddddddddddddddddddddddddddddddddddddddddddddddddddddddddddddddddddddddddddddddddddddddddddddddddddddddddddddddddddddddddddddddddddddddddddddddddddddddddddddddddddddddddddddddddddddddddddddddddddddddddddddddddddddddddddddddddddddddddddddddddddddddddddddddddddddddddddddddddddddddddddddddddddddddddddddddddddddddddddddddddddddddddddddddddddddddddddddddddddddddddddddddddddddddddddddddddddddddddddddddddddddddddddddddddddddddddddddddddddddddddddddddddddddddddddddddddddddddddddddddddddddddddddddddddddddddddddddddddddddddddddddddddddddddddddddddddddddddddddddddddddddddddddddddddddddddddddddddddddddddddddddddddddddddddddddddddddddddddddddddddddddddddddddddddddddddddddddddddddddddddddddddddddddddddddddddddddddddddddddddddddddddddddddddddddddddddddddddddddddddddddddddddd0000000001000000017f747b67bd3fe63c2a736739dfe40156d622347346e70f68f51c178a75ce55370162da98abb00161b501aed25cfe42eb19b3ba0883f496a58b92ac6189a8c57486db68f13bc682b96679d1a3b6aba03d4c48c12a72e0824be8a312afa40cfe880c",
  "output": [
    "0 | Type : Execute Contract",
    "1 | Chain ID : mainnet",
    "2 | From [1/2] : 24749ecb377e548d114538c2d5504d7764",
    "2 | From [2/2] : 5257e21b2b8ee430170c74ab3ddc6d",
    "3 | Payment : system",
    "4 | Amount : 68719476736 motes",
    "5 | Execution : contract",
    "6 | Cntrct hash [1/2] : 70b05eb464d8f9aa7f4926afccda30192f",
    "6 | Cntrct hash [2/2] : 8eeac0af34429a5127389d8613824e",
    "7 | Approvals # : 1"
  ],
  "output_expert": [
    "0 | Type : Execute Contract",
    "1 | Chain ID : mainnet",
    "2 | From [1/2] : 24749ecb377e548d114538c2d5504d7764",
    "2 | From [2/2] : 5257e21b2b8ee430170c74ab3ddc6d",
    "3 | Timestamp : 2021-05-04T14:20:35.104Z",
    "4 | Ttl : 30m",
    "5 | Gas price : 2",
    "6 | Txn deps [1/4] : [0f0f0f0f0f0f0f0f0f0f0f0f0f0f0f0f0",
    "6 | Txn deps [2/4] : f0f0f0f0f0f0f0f0f0f0f0f0f0f0f0f, 1",
    "6 | Txn deps [3/4] : 0101010101010101010101010101010101",
    "6 | Txn deps [4/4] : 01010101010101010101010101010]",
    "7 | Payment : system",
    "8 | Amount : 68719476736 motes",
    "9 | Execution : contract",
    "10 | Cntrct hash [1/2] : 70b05eb464d8f9aa7f4926afccda30192f",
    "10 | Cntrct hash [2/2] : 8eeac0af34429a5127389d8613824e",
    "11 | Approvals # : 1"
  ]
}

----- EXAMPLE NR 6 END ----------
=======
  {
    "index": 6,
    "name": "test",
    "blob": "017f747b67bd3fe63c2a736739dfe40156d622347346e70f68f51c178a75ce5537a087c0377901000040771b000000000002000000000000004827ee40728af724a74532718c0cfc690bc64617d03376d8d5d8c47b53d74d5f020000000f0f0f0f0f0f0f0f0f0f0f0f0f0f0f0f0f0f0f0f0f0f0f0f0f0f0f0f0f0f0f0f1010101010101010101010101010101010101010101010101010101010101010070000006d61696e6e6574704f8e3347f7ee2bf7d233daf349f803381818dd80324fc599ced4c64405faa500000000000100000006000000616d6f756e74050000000400ca9a3b0800e9030000dddddddddddddddddddddddddddddddddddddddddddddddddddddddddddddddddddddddddddddddddddddddddddddddddddddddddddddddddddddddddddddddddddddddddddddddddddddddddddddddddddddddddddddddddddddddddddddddddddddddddddddddddddddddddddddddddddddddddddddddddddddddddddddddddddddddddddddddddddddddddddddddddddddddddddddddddddddddddddddddddddddddddddddddddddddddddddddddddddddddddddddddddddddddddddddddddddddddddddddddddddddddddddddddddddddddddddddddddddddddddddddddddddddddddddddddddddddddddddddddddddddddddddddddddddddddddddddddddddddddddddddddddddddddddddddddddddddddddddddddddddddddddddddddddddddddddddddddddddddddddddddddddddddddddddddddddddddddddddddddddddddddddddddddddddddddddddddddddddddddddddddddddddddddddddddddddddddddddddddddddddddddddddddddddddddddddddddddddddddddddddddddddddddddddddddddddddddddddddddddddddddddddddddddddddddddddddddddddddddddddddddddddddddddddddddddddddddddddddddddddddddddddddddddddddddddddddddddddddddddddddddddddddddddddddddddddddddddddddddddddddddddddddddddddddddddddddddddddddddddddddddddddddddddddddddddddddddddddddddddddddddddddddddddddddddddddddddddddddddddddddddddddddddddddddddddddddddddddddddddddddddddddddddddddddddddddddddddddddddddddddddddddddddddddddddddddddddddddddddddddddddddddddddddddddddddddddddddddddddddddddddddddddddddddddddddddddddddddddddddddddddddddddddddddddddddddddddddddddddddddddddddddddddddddddddddddddddddddddddddddddddddddddddddddddddddddddddddddddddddddddddddddddddddddddddddddddddddddddddddddddddddddddddddddddddddddddddddddddddddddddddddddddddddddddddddddddddddddddddddddddddddddddddddddddddddddddddddddddddddddddddddddddddddddddddddddddddddddddddddddddddddddddddddddddddddddddddddddddddddddddddddddddddddddddddddddddddddddddddddddddddddddddddddddddddddddddddddddddddddddddddddddddddddddddddddddddddddddddddddddddddddddddddddddddddddddddddddddddddddddddddddddddddddddddddddddddddddddddddddddddddddddddddddddddddddddddddddddddddddddddddddddddddddddddddddddddddddddddddddddddddddddddddddddddddddddddddddddddddddddddddddddddddddddddddddddddddddddddddddddd0000000001000000017f747b67bd3fe63c2a736739dfe40156d622347346e70f68f51c178a75ce55370162da98abb00161b501aed25cfe42eb19b3ba0883f496a58b92ac6189a8c57486db68f13bc682b96679d1a3b6aba03d4c48c12a72e0824be8a312afa40cfe880c",
    "output": [
      "0 | Type : Execute Contract",
      "1 | Chain ID : mainnet",
      "2 | From [1/2] : 24749ecb377e548d114538c2d5504d7764",
      "3 | From [2/2] : 5257e21b2b8ee430170c74ab3ddc6d",
      "4 | Payment : system",
      "5 | Amount : 68719476736 motes",
      "6 | Execution : contract",
      "7 | Cntrct hash [1/2] : 70b05eb464d8f9aa7f4926afccda30192f",
      "8 | Cntrct hash [2/2] : 8eeac0af34429a5127389d8613824e",
      "9 | Approvals # : 1"
    ],
    "output_expert": [
      "0 | Type : Execute Contract",
      "1 | Chain ID : mainnet",
      "2 | From [1/2] : 24749ecb377e548d114538c2d5504d7764",
      "3 | From [2/2] : 5257e21b2b8ee430170c74ab3ddc6d",
      "4 | Timestamp : 2021-05-04T14:20:35.104Z",
      "5 | Ttl : 30m",
      "6 | Gas price : 2",
      "7 | Txn deps [1/4] : [0f0f0f0f0f0f0f0f0f0f0f0f0f0f0f0f0",
      "8 | Txn deps [2/4] : f0f0f0f0f0f0f0f0f0f0f0f0f0f0f0f, 1",
      "9 | Txn deps [3/4] : 0101010101010101010101010101010101",
      "10 | Txn deps [4/4] : 01010101010101010101010101010]",
      "11 | Payment : system",
      "12 | Amount : 68719476736 motes",
      "13 | Execution : contract",
      "14 | Cntrct hash [1/2] : 70b05eb464d8f9aa7f4926afccda30192f",
      "15 | Cntrct hash [2/2] : 8eeac0af34429a5127389d8613824e",
      "16 | Approvals # : 1"
    ]
  }
]
>>>>>>> a9b345a6
<|MERGE_RESOLUTION|>--- conflicted
+++ resolved
@@ -7,167 +7,39 @@
       "0 | Type : Transfer",
       "1 | Chain ID : mainnet",
       "2 | From [1/2] : 24749ecb377e548d114538c2d5504d7764",
-      "3 | From [2/2] : 5257e21b2b8ee430170c74ab3ddc6d",
-      "4 | Payment : system",
-      "5 | Amount : 68719476736 motes",
-      "6 | Execution : native transfer",
-      "7 | Target [1/2] : 0101010101010101010101010101010101",
-      "8 | Target [2/2] : 010101010101010101010101010101",
-      "9 | Amount : 2495375998976 motes",
-      "10 | Approvals # : 1"
+      "2 | From [2/2] : 5257e21b2b8ee430170c74ab3ddc6d",
+      "3 | Payment : system",
+      "4 | Amount : 68719476736 motes",
+      "5 | Execution : native transfer",
+      "6 | Target [1/2] : 0101010101010101010101010101010101",
+      "6 | Target [2/2] : 010101010101010101010101010101",
+      "7 | Amount : 2495375998976 motes",
+      "8 | Approvals # : 1"
     ],
     "output_expert": [
       "0 | Type : Transfer",
       "1 | Chain ID : mainnet",
       "2 | From [1/2] : 24749ecb377e548d114538c2d5504d7764",
-      "3 | From [2/2] : 5257e21b2b8ee430170c74ab3ddc6d",
-      "4 | Timestamp : 2021-05-04T14:20:35.104Z",
-      "5 | Ttl : 30m",
-      "6 | Gas price : 2",
-      "7 | Txn deps [1/4] : [0f0f0f0f0f0f0f0f0f0f0f0f0f0f0f0f0",
-      "8 | Txn deps [2/4] : f0f0f0f0f0f0f0f0f0f0f0f0f0f0f0f, 1",
-      "9 | Txn deps [3/4] : 0101010101010101010101010101010101",
-      "10 | Txn deps [4/4] : 01010101010101010101010101010]",
-      "11 | Payment : system",
-      "12 | Amount : 68719476736 motes",
-      "13 | Execution : native transfer",
-      "14 | Target [1/2] : 0101010101010101010101010101010101",
-      "15 | Target [2/2] : 010101010101010101010101010101",
-      "16 | Amount : 2495375998976 motes",
-      "17 | Id : 999",
-      "18 | Arg-0-name : additional_info",
-      "19 | Arg-0-val : this is transfer",
-      "20 | Approvals # : 1"
-    ]
-  },
-<<<<<<< HEAD
-  "payment": {
-    "ModuleBytes": {
-      "module_bytes": "",
-      "args": [
-        [
-          "amount",
-          {
-            "cl_type": "U512",
-            "bytes": "0400ca9a3b",
-            "parsed": "1000000000"
-          }
-        ]
-      ]
-    }
-  },
-  "session": {
-    "Transfer": {
-      "args": [
-        [
-          "amount",
-          {
-            "cl_type": "U512",
-            "bytes": "05005550b405",
-            "parsed": "24500000000"
-          }
-        ],
-        [
-          "target",
-          {
-            "cl_type": {
-              "ByteArray": 32
-            },
-            "bytes": "0101010101010101010101010101010101010101010101010101010101010101",
-            "parsed": "0101010101010101010101010101010101010101010101010101010101010101"
-          }
-        ],
-        [
-          "id",
-          {
-            "cl_type": {
-              "Option": "U64"
-            },
-            "bytes": "01e703000000000000",
-            "parsed": 999
-          }
-        ],
-        [
-          "additional_info",
-          {
-            "cl_type": "String",
-            "bytes": "1000000074686973206973207472616e73666572",
-            "parsed": "this is transfer"
-          }
-        ]
-      ]
-    }
-  },
-  "approvals": [
-    {
-      "signer": "017f747b67bd3fe63c2a736739dfe40156d622347346e70f68f51c178a75ce5537",
-      "signature": "0195a68b1a05731b7014e580b4c67a506e0339a7fffeaded9f24eb2e7f78b96bdd900b9be8ca33e4552a9a619dc4fc5e4e3a9f74a4b0537c14a5a8007d62a5dc06"
-    }
-  ]
-}
-
-Ledger:
-
-{
-  "index": 0,
-  "name": "test",
-  "blob": "017f747b67bd3fe63c2a736739dfe40156d622347346e70f68f51c178a75ce5537a087c0377901000040771b00000000000200000000000000f2e0782bba4a0a9663cafc7d707fd4a74421bc5bfef4e368b7e8f38dfab87db8020000000f0f0f0f0f0f0f0f0f0f0f0f0f0f0f0f0f0f0f0f0f0f0f0f0f0f0f0f0f0f0f0f1010101010101010101010101010101010101010101010101010101010101010070000006d61696e6e6574d7a68bbe656a883d04bba9f26aa340dbe3f8ec99b2adb63b628f2bc92043199800000000000100000006000000616d6f756e74050000000400ca9a3b08050400000006000000616d6f756e740600000005005550b40508060000007461726765742000000001010101010101010101010101010101010101010101010101010101010101010f200000000200000069640900000001e7030000000000000d050f0000006164646974696f6e616c5f696e666f140000001000000074686973206973207472616e736665720a01000000017f747b67bd3fe63c2a736739dfe40156d622347346e70f68f51c178a75ce55370195a68b1a05731b7014e580b4c67a506e0339a7fffeaded9f24eb2e7f78b96bdd900b9be8ca33e4552a9a619dc4fc5e4e3a9f74a4b0537c14a5a8007d62a5dc06",
-  "output": [
-    "0 | Type : Transfer",
-    "1 | Chain ID : mainnet",
-    "2 | From [1/2] : 24749ecb377e548d114538c2d5504d7764",
-    "2 | From [2/2] : 5257e21b2b8ee430170c74ab3ddc6d",
-    "3 | Payment : system",
-    "4 | Amount : 68719476736 motes",
-    "5 | Execution : native transfer",
-    "6 | Target [1/2] : 0101010101010101010101010101010101",
-    "6 | Target [2/2] : 010101010101010101010101010101",
-    "7 | Amount : 2495375998976 motes",
-    "8 | Approvals # : 1"
-  ],
-  "output_expert": [
-    "0 | Type : Transfer",
-    "1 | Chain ID : mainnet",
-    "2 | From [1/2] : 24749ecb377e548d114538c2d5504d7764",
-    "2 | From [2/2] : 5257e21b2b8ee430170c74ab3ddc6d",
-    "3 | Timestamp : 2021-05-04T14:20:35.104Z",
-    "4 | Ttl : 30m",
-    "5 | Gas price : 2",
-    "6 | Txn deps [1/4] : [0f0f0f0f0f0f0f0f0f0f0f0f0f0f0f0f0",
-    "6 | Txn deps [2/4] : f0f0f0f0f0f0f0f0f0f0f0f0f0f0f0f, 1",
-    "6 | Txn deps [3/4] : 0101010101010101010101010101010101",
-    "6 | Txn deps [4/4] : 01010101010101010101010101010]",
-    "7 | Payment : system",
-    "8 | Amount : 68719476736 motes",
-    "9 | Execution : native transfer",
-    "10 | Target [1/2] : 0101010101010101010101010101010101",
-    "10 | Target [2/2] : 010101010101010101010101010101",
-    "11 | Amount : 2495375998976 motes",
-    "12 | Id : 999",
-    "13 | Arg-0-name : additional_info",
-    "14 | Arg-0-val : this is transfer",
-    "15 | Approvals # : 1"
-  ]
-}
-
------ EXAMPLE NR 0 END ----------
-
------ EXAMPLE NR 1 BEGINNING -----
-
-JSON:
-
-{
-  "hash": "8378f11139a6d65575cf839691fce97bc37c4f6c5d65e0be12b3d41a08153447",
-  "header": {
-    "account": "017f747b67bd3fe63c2a736739dfe40156d622347346e70f68f51c178a75ce5537",
-    "timestamp": "2021-05-04T14:20:35.104Z",
-    "ttl": "30m",
-    "gas_price": 2,
-    "body_hash": "9bdb14ca4d83ff840565406ccad54176ee690a7cbdb1423d765dc9905c759364",
-    "dependencies": [
-      "0f0f0f0f0f0f0f0f0f0f0f0f0f0f0f0f0f0f0f0f0f0f0f0f0f0f0f0f0f0f0f0f",
-      "1010101010101010101010101010101010101010101010101010101010101010"
-=======
+      "2 | From [2/2] : 5257e21b2b8ee430170c74ab3ddc6d",
+      "3 | Timestamp : 2021-05-04T14:20:35.104Z",
+      "4 | Ttl : 30m",
+      "5 | Gas price : 2",
+      "6 | Txn deps [1/4] : [0f0f0f0f0f0f0f0f0f0f0f0f0f0f0f0f0",
+      "6 | Txn deps [2/4] : f0f0f0f0f0f0f0f0f0f0f0f0f0f0f0f, 1",
+      "6 | Txn deps [3/4] : 0101010101010101010101010101010101",
+      "6 | Txn deps [4/4] : 01010101010101010101010101010]",
+      "7 | Payment : system",
+      "8 | Amount : 68719476736 motes",
+      "9 | Execution : native transfer",
+      "10 | Target [1/2] : 0101010101010101010101010101010101",
+      "10 | Target [2/2] : 010101010101010101010101010101",
+      "11 | Amount : 2495375998976 motes",
+      "12 | Id : 999",
+      "13 | Arg-0-name : additional_info",
+      "14 | Arg-0-val : this is transfer",
+      "15 | Approvals # : 1"
+    ]
+  },
   {
     "index": 1,
     "name": "test",
@@ -176,139 +48,53 @@
       "0 | Type : Execute Contract",
       "1 | Chain ID : mainnet",
       "2 | From [1/2] : 24749ecb377e548d114538c2d5504d7764",
-      "3 | From [2/2] : 5257e21b2b8ee430170c74ab3ddc6d",
-      "4 | Payment : system",
-      "5 | Amount : 68719476736 motes",
-      "6 | Execution : by-hash",
-      "7 | Address [1/2] : 0303030303030303030303030303030303",
-      "8 | Address [2/2] : 030303030303030303030303030303",
-      "9 | Approvals # : 1"
->>>>>>> a9b345a6
-    ],
-    "output_expert": [
-      "0 | Type : Execute Contract",
-      "1 | Chain ID : mainnet",
-      "2 | From [1/2] : 24749ecb377e548d114538c2d5504d7764",
-      "3 | From [2/2] : 5257e21b2b8ee430170c74ab3ddc6d",
-      "4 | Timestamp : 2021-05-04T14:20:35.104Z",
-      "5 | Ttl : 30m",
-      "6 | Gas price : 2",
-      "7 | Txn deps [1/4] : [0f0f0f0f0f0f0f0f0f0f0f0f0f0f0f0f0",
-      "8 | Txn deps [2/4] : f0f0f0f0f0f0f0f0f0f0f0f0f0f0f0f, 1",
-      "9 | Txn deps [3/4] : 0101010101010101010101010101010101",
-      "10 | Txn deps [4/4] : 01010101010101010101010101010]",
-      "11 | Payment : system",
-      "12 | Amount : 68719476736 motes",
-      "13 | Execution : by-hash",
-      "14 | Address [1/2] : 0303030303030303030303030303030303",
-      "15 | Address [2/2] : 030303030303030303030303030303",
-      "16 | Entry-point : please_call_me",
-      "17 | Arg-0-name : bool_arg",
-      "18 | Arg-0-val : true",
-      "19 | Arg-1-name : i32_arg",
-      "20 | Arg-1-val : -1",
-      "21 | Arg-2-name : i64_arg",
-      "22 | Arg-2-val : -2",
-      "23 | Arg-3-name : u128_arg",
-      "24 | Arg-3-val : 7",
-      "25 | Arg-4-name : u256_arg",
-      "26 | Arg-4-val : 8",
-      "27 | Arg-5-name : u32_arg",
-      "28 | Arg-5-val : 5",
-      "29 | Arg-6-name : u512_arg",
-      "30 | Arg-6-val : 9",
-      "31 | Arg-7-name : u64_arg",
-      "32 | Arg-7-val : 6",
-      "33 | Arg-8-name : u8_arg",
-      "34 | Arg-8-val : 4",
-      "35 | Approvals # : 1"
-    ]
-  },
-<<<<<<< HEAD
-  "approvals": [
-    {
-      "signer": "017f747b67bd3fe63c2a736739dfe40156d622347346e70f68f51c178a75ce5537",
-      "signature": "01ef2d191d0635e05b1ed704f286e5d0de626e744180289493c6742ba768034e8edca20c95126876541812a9d941237d891cb6cb72ce11284829c1e0af8afa0506"
-    }
-  ]
-}
-
-Ledger:
-
-{
-  "index": 1,
-  "name": "test",
-  "blob": "017f747b67bd3fe63c2a736739dfe40156d622347346e70f68f51c178a75ce5537a087c0377901000040771b000000000002000000000000009bdb14ca4d83ff840565406ccad54176ee690a7cbdb1423d765dc9905c759364020000000f0f0f0f0f0f0f0f0f0f0f0f0f0f0f0f0f0f0f0f0f0f0f0f0f0f0f0f0f0f0f0f1010101010101010101010101010101010101010101010101010101010101010070000006d61696e6e65748378f11139a6d65575cf839691fce97bc37c4f6c5d65e0be12b3d41a0815344700000000000100000006000000616d6f756e74050000000400ca9a3b080103030303030303030303030303030303030303030303030303030303030303030e000000706c656173655f63616c6c5f6d650900000008000000626f6f6c5f617267010000000100070000006933325f61726704000000ffffffff01070000006936345f61726708000000feffffffffffffff020600000075385f617267010000000403070000007533325f617267040000000500000004070000007536345f61726704000000060000000408000000753132385f6172670200000001070608000000753235365f6172670200000001080608000000753531325f6172670200000001090601000000017f747b67bd3fe63c2a736739dfe40156d622347346e70f68f51c178a75ce553701ef2d191d0635e05b1ed704f286e5d0de626e744180289493c6742ba768034e8edca20c95126876541812a9d941237d891cb6cb72ce11284829c1e0af8afa0506",
-  "output": [
-    "0 | Type : Execute Contract",
-    "1 | Chain ID : mainnet",
-    "2 | From [1/2] : 24749ecb377e548d114538c2d5504d7764",
-    "2 | From [2/2] : 5257e21b2b8ee430170c74ab3ddc6d",
-    "3 | Payment : system",
-    "4 | Amount : 68719476736 motes",
-    "5 | Execution : by-hash",
-    "6 | Address [1/2] : 0303030303030303030303030303030303",
-    "6 | Address [2/2] : 030303030303030303030303030303",
-    "7 | Approvals # : 1"
-  ],
-  "output_expert": [
-    "0 | Type : Execute Contract",
-    "1 | Chain ID : mainnet",
-    "2 | From [1/2] : 24749ecb377e548d114538c2d5504d7764",
-    "2 | From [2/2] : 5257e21b2b8ee430170c74ab3ddc6d",
-    "3 | Timestamp : 2021-05-04T14:20:35.104Z",
-    "4 | Ttl : 30m",
-    "5 | Gas price : 2",
-    "6 | Txn deps [1/4] : [0f0f0f0f0f0f0f0f0f0f0f0f0f0f0f0f0",
-    "6 | Txn deps [2/4] : f0f0f0f0f0f0f0f0f0f0f0f0f0f0f0f, 1",
-    "6 | Txn deps [3/4] : 0101010101010101010101010101010101",
-    "6 | Txn deps [4/4] : 01010101010101010101010101010]",
-    "7 | Payment : system",
-    "8 | Amount : 68719476736 motes",
-    "9 | Execution : by-hash",
-    "10 | Address [1/2] : 0303030303030303030303030303030303",
-    "10 | Address [2/2] : 030303030303030303030303030303",
-    "11 | Entry-point : please_call_me",
-    "12 | Arg-0-name : bool_arg",
-    "13 | Arg-0-val : true",
-    "14 | Arg-1-name : i32_arg",
-    "15 | Arg-1-val : -1",
-    "16 | Arg-2-name : i64_arg",
-    "17 | Arg-2-val : -2",
-    "18 | Arg-3-name : u128_arg",
-    "19 | Arg-3-val : 7",
-    "20 | Arg-4-name : u256_arg",
-    "21 | Arg-4-val : 8",
-    "22 | Arg-5-name : u32_arg",
-    "23 | Arg-5-val : 5",
-    "24 | Arg-6-name : u512_arg",
-    "25 | Arg-6-val : 9",
-    "26 | Arg-7-name : u64_arg",
-    "27 | Arg-7-val : 6",
-    "28 | Arg-8-name : u8_arg",
-    "29 | Arg-8-val : 4",
-    "30 | Approvals # : 1"
-  ]
-}
-
------ EXAMPLE NR 1 END ----------
-
------ EXAMPLE NR 2 BEGINNING -----
-
-JSON:
-
-{
-  "hash": "7f1353d9a0ec2b4113a789dc61598a36845b4aec40c51f79105c2e432b91c227",
-  "header": {
-    "account": "017f747b67bd3fe63c2a736739dfe40156d622347346e70f68f51c178a75ce5537",
-    "timestamp": "2021-05-04T14:20:35.104Z",
-    "ttl": "30m",
-    "gas_price": 2,
-    "body_hash": "855973990b9fc55432f1d889a96efb688df506b659a1e78d2641868e84e97176",
-    "dependencies": [
-      "0f0f0f0f0f0f0f0f0f0f0f0f0f0f0f0f0f0f0f0f0f0f0f0f0f0f0f0f0f0f0f0f",
-      "1010101010101010101010101010101010101010101010101010101010101010"
-=======
+      "2 | From [2/2] : 5257e21b2b8ee430170c74ab3ddc6d",
+      "3 | Payment : system",
+      "4 | Amount : 68719476736 motes",
+      "5 | Execution : by-hash",
+      "6 | Address [1/2] : 0303030303030303030303030303030303",
+      "6 | Address [2/2] : 030303030303030303030303030303",
+      "7 | Approvals # : 1"
+    ],
+    "output_expert": [
+      "0 | Type : Execute Contract",
+      "1 | Chain ID : mainnet",
+      "2 | From [1/2] : 24749ecb377e548d114538c2d5504d7764",
+      "2 | From [2/2] : 5257e21b2b8ee430170c74ab3ddc6d",
+      "3 | Timestamp : 2021-05-04T14:20:35.104Z",
+      "4 | Ttl : 30m",
+      "5 | Gas price : 2",
+      "6 | Txn deps [1/4] : [0f0f0f0f0f0f0f0f0f0f0f0f0f0f0f0f0",
+      "6 | Txn deps [2/4] : f0f0f0f0f0f0f0f0f0f0f0f0f0f0f0f, 1",
+      "6 | Txn deps [3/4] : 0101010101010101010101010101010101",
+      "6 | Txn deps [4/4] : 01010101010101010101010101010]",
+      "7 | Payment : system",
+      "8 | Amount : 68719476736 motes",
+      "9 | Execution : by-hash",
+      "10 | Address [1/2] : 0303030303030303030303030303030303",
+      "10 | Address [2/2] : 030303030303030303030303030303",
+      "11 | Entry-point : please_call_me",
+      "12 | Arg-0-name : bool_arg",
+      "13 | Arg-0-val : true",
+      "14 | Arg-1-name : i32_arg",
+      "15 | Arg-1-val : -1",
+      "16 | Arg-2-name : i64_arg",
+      "17 | Arg-2-val : -2",
+      "18 | Arg-3-name : u128_arg",
+      "19 | Arg-3-val : 7",
+      "20 | Arg-4-name : u256_arg",
+      "21 | Arg-4-val : 8",
+      "22 | Arg-5-name : u32_arg",
+      "23 | Arg-5-val : 5",
+      "24 | Arg-6-name : u512_arg",
+      "25 | Arg-6-val : 9",
+      "26 | Arg-7-name : u64_arg",
+      "27 | Arg-7-val : 6",
+      "28 | Arg-8-name : u8_arg",
+      "29 | Arg-8-val : 4",
+      "30 | Approvals # : 1"
+    ]
+  },
   {
     "index": 2,
     "name": "test",
@@ -317,773 +103,216 @@
       "0 | Type : Execute Contract",
       "1 | Chain ID : mainnet",
       "2 | From [1/2] : 24749ecb377e548d114538c2d5504d7764",
-      "3 | From [2/2] : 5257e21b2b8ee430170c74ab3ddc6d",
-      "4 | Payment : system",
-      "5 | Amount : 68719476736 motes",
-      "6 | Execution : by-name",
-      "7 | Name : decentralized_exchange",
-      "8 | Approvals # : 1"
->>>>>>> a9b345a6
-    ],
-    "output_expert": [
-      "0 | Type : Execute Contract",
-      "1 | Chain ID : mainnet",
-      "2 | From [1/2] : 24749ecb377e548d114538c2d5504d7764",
-      "3 | From [2/2] : 5257e21b2b8ee430170c74ab3ddc6d",
-      "4 | Timestamp : 2021-05-04T14:20:35.104Z",
-      "5 | Ttl : 30m",
-      "6 | Gas price : 2",
-      "7 | Txn deps [1/4] : [0f0f0f0f0f0f0f0f0f0f0f0f0f0f0f0f0",
-      "8 | Txn deps [2/4] : f0f0f0f0f0f0f0f0f0f0f0f0f0f0f0f, 1",
-      "9 | Txn deps [3/4] : 0101010101010101010101010101010101",
-      "10 | Txn deps [4/4] : 01010101010101010101010101010]",
-      "11 | Payment : system",
-      "12 | Amount : 68719476736 motes",
-      "13 | Execution : by-name",
-      "14 | Name : decentralized_exchange",
-      "15 | Entry-point : trasnfer",
-      "16 | Arg-0-name : arg_account_hash",
-      "17 | Arg-0-val [1/2] : 147f2cc33b4fdb04ab4e9ef2c067137177",
-      "18 | Arg-0-val [2/2] : 097ba50a544a0a343ce636028fcfcf",
-      "19 | Arg-1-name : arg_option_first",
-      "20 | Arg-1-val : 10",
-      "21 | Arg-2-name : arg_option_none",
-      "22 | Arg-2-val : null",
-      "23 | Arg-3-name : arg_option_second",
-      "24 | Arg-3-val [1/2] : 147f2cc33b4fdb04ab4e9ef2c067137177",
-      "25 | Arg-3-val [2/2] : 097ba50a544a0a343ce636028fcfcf",
-      "26 | Arg-4-name : arg_public_key",
-      "27 | Arg-4-val [1/2] : 0166be7e332c7a453332bd9d0a7f7db055",
-      "28 | Arg-4-val [2/2] : f5c5ef1a06ada66d98b39fb6810c473a",
-      "29 | Arg-5-name : arg_string",
-      "30 | Arg-5-val : all_in",
+      "2 | From [2/2] : 5257e21b2b8ee430170c74ab3ddc6d",
+      "3 | Payment : system",
+      "4 | Amount : 68719476736 motes",
+      "5 | Execution : by-name",
+      "6 | Name : decentralized_exchange",
+      "7 | Approvals # : 1"
+    ],
+    "output_expert": [
+      "0 | Type : Execute Contract",
+      "1 | Chain ID : mainnet",
+      "2 | From [1/2] : 24749ecb377e548d114538c2d5504d7764",
+      "2 | From [2/2] : 5257e21b2b8ee430170c74ab3ddc6d",
+      "3 | Timestamp : 2021-05-04T14:20:35.104Z",
+      "4 | Ttl : 30m",
+      "5 | Gas price : 2",
+      "6 | Txn deps [1/4] : [0f0f0f0f0f0f0f0f0f0f0f0f0f0f0f0f0",
+      "6 | Txn deps [2/4] : f0f0f0f0f0f0f0f0f0f0f0f0f0f0f0f, 1",
+      "6 | Txn deps [3/4] : 0101010101010101010101010101010101",
+      "6 | Txn deps [4/4] : 01010101010101010101010101010]",
+      "7 | Payment : system",
+      "8 | Amount : 68719476736 motes",
+      "9 | Execution : by-name",
+      "10 | Name : decentralized_exchange",
+      "11 | Entry-point : trasnfer",
+      "12 | Arg-0-name : arg_account_hash",
+      "13 | Arg-0-val [1/2] : 147f2cc33b4fdb04ab4e9ef2c067137177",
+      "13 | Arg-0-val [2/2] : 097ba50a544a0a343ce636028fcfcf",
+      "14 | Arg-1-name : arg_option_first",
+      "15 | Arg-1-val : 10",
+      "16 | Arg-2-name : arg_option_none",
+      "17 | Arg-2-val : null",
+      "18 | Arg-3-name : arg_option_second",
+      "19 | Arg-3-val [1/2] : 147f2cc33b4fdb04ab4e9ef2c067137177",
+      "19 | Arg-3-val [2/2] : 097ba50a544a0a343ce636028fcfcf",
+      "20 | Arg-4-name : arg_public_key",
+      "21 | Arg-4-val [1/2] : 0166be7e332c7a453332bd9d0a7f7db055",
+      "21 | Arg-4-val [2/2] : f5c5ef1a06ada66d98b39fb6810c473a",
+      "22 | Arg-5-name : arg_string",
+      "23 | Arg-5-val : all_in",
+      "24 | Approvals # : 1"
+    ]
+  },
+  {
+    "index": 3,
+    "name": "test",
+    "blob": "017f747b67bd3fe63c2a736739dfe40156d622347346e70f68f51c178a75ce5537a087c0377901000040771b000000000002000000000000009bd53cb2ae84eb661cfdd32008e34edc3abd0a3aa054f7aea910690fd973b860020000000f0f0f0f0f0f0f0f0f0f0f0f0f0f0f0f0f0f0f0f0f0f0f0f0f0f0f0f0f0f0f0f1010101010101010101010101010101010101010101010101010101010101010070000006d61696e6e65742f043befbe920560fe3987f2bf4ad73bdaa73213d7bea55c799ca0446c3eca4c00000000000100000006000000616d6f756e74050000000400ca9a3b08030303030303030303030303030303030303030303030303030303030303030303010c0000000b000000766573745f746f6b656e73080000000d0000006172675f726573756c745f6f6b05000000017b00000010040a0e0000006172675f726573756c745f65727211000000000c000000686172642070726f626c656d10040a070000006172675f6d617064000000020000000b0000006163636f756e745f6f6e650166be7e332c7a453332bd9d0a7f7db055f5c5ef1a06ada66d98b39fb6810c473a0b0000006163636f756e745f74776f010b513ad9b4924015ca0902ed079044d3ac5dbec2306f06948c10da8eb6e39f2d110a160d0000006172675f656d7074795f6d617004000000000000001104020a0000006172675f7475706c6531040000000a00000012040a0000006172675f7475706c65320e0000000b000000060000007365636f6e6413040a0a0000006172675f7475706c6533100000000c000000060000007365636f6e641e0114040a130300080000006172675f756e6974000000000901000000017f747b67bd3fe63c2a736739dfe40156d622347346e70f68f51c178a75ce5537011557487c1fd82c5cc91e7170c94025c1438ef88670494b418f7b2f29dfb115447b7a4e91453d10f31ef94e7fa2f401153f2968dc7a045178d9557321de6a5404",
+    "output": [
+      "0 | Type : Execute Contract",
+      "1 | Chain ID : mainnet",
+      "2 | From [1/2] : 24749ecb377e548d114538c2d5504d7764",
+      "2 | From [2/2] : 5257e21b2b8ee430170c74ab3ddc6d",
+      "3 | Payment : system",
+      "4 | Amount : 68719476736 motes",
+      "5 | Execution : by-hash-versioned",
+      "6 | Address [1/2] : 0303030303030303030303030303030303",
+      "6 | Address [2/2] : 030303030303030303030303030303",
+      "7 | Approvals # : 1"
+    ],
+    "output_expert": [
+      "0 | Type : Execute Contract",
+      "1 | Chain ID : mainnet",
+      "2 | From [1/2] : 24749ecb377e548d114538c2d5504d7764",
+      "2 | From [2/2] : 5257e21b2b8ee430170c74ab3ddc6d",
+      "3 | Timestamp : 2021-05-04T14:20:35.104Z",
+      "4 | Ttl : 30m",
+      "5 | Gas price : 2",
+      "6 | Txn deps [1/4] : [0f0f0f0f0f0f0f0f0f0f0f0f0f0f0f0f0",
+      "6 | Txn deps [2/4] : f0f0f0f0f0f0f0f0f0f0f0f0f0f0f0f, 1",
+      "6 | Txn deps [3/4] : 0101010101010101010101010101010101",
+      "6 | Txn deps [4/4] : 01010101010101010101010101010]",
+      "7 | Payment : system",
+      "8 | Amount : 68719476736 motes",
+      "9 | Execution : by-hash-versioned",
+      "10 | Address [1/2] : 0303030303030303030303030303030303",
+      "10 | Address [2/2] : 030303030303030303030303030303",
+      "11 | Entry-point : vest_tokens",
+      "12 | Version : 12",
+      "13 | Arg-0-name : arg_empty_map",
+      "14 | Arg-0-val : []",
+      "15 | Arg-1-name : arg_map",
+      "16 | Arg-1-val [1/5] : [account_one:0166be7e332c7a453332b",
+      "16 | Arg-1-val [2/5] : d9d0a7f7db055f5c5ef1a06ada66d98b39",
+      "16 | Arg-1-val [3/5] : fb6810c473a, account_two:010b513ad",
+      "16 | Arg-1-val [4/5] : 9b4924015ca0902ed079044d3ac5dbec23",
+      "16 | Arg-1-val [5/5] : 06f06948c10da8eb6e39f2d]",
+      "17 | Arg-2-name : arg_result_err",
+      "18 | Arg-2-val : hard problem",
+      "19 | Arg-3-name : arg_result_ok",
+      "20 | Arg-3-val : 123",
+      "21 | Arg-4-name : arg_tuple1",
+      "22 | Arg-4-val : [10]",
+      "23 | Arg-5-name : arg_tuple2",
+      "24 | Arg-5-val : [11, second]",
+      "25 | Arg-6-name : arg_tuple3",
+      "26 | Arg-6-val : [12, second, [30, true]]",
+      "27 | Arg-7-name : arg_unit",
+      "28 | Arg-7-val : null",
+      "29 | Approvals # : 1"
+    ]
+  },
+  {
+    "index": 4,
+    "name": "test",
+    "blob": "017f747b67bd3fe63c2a736739dfe40156d622347346e70f68f51c178a75ce5537a087c0377901000040771b00000000000200000000000000b8546a64df5f4f24ee3f901860951f22ee18a1f739b5ef5eddc55485d328aa46020000000f0f0f0f0f0f0f0f0f0f0f0f0f0f0f0f0f0f0f0f0f0f0f0f0f0f0f0f0f0f0f0f1010101010101010101010101010101010101010101010101010101010101010070000006d61696e6e6574f1e7ddc274257b69d387a3f195a25a45aa0fb39c40d91de37d4351bff85aa78700000000000100000006000000616d6f756e74050000000400ca9a3b08030303030303030303030303030303030303030303030303030303030303030303000b000000766573745f746f6b656e73030000000c0000006172675f6c6973745f6f6e6514000000040000000a0000000b0000000c0000000d0000000e040c0000006172675f6c6973745f74776f4400000002000000147f2cc33b4fdb04ab4e9ef2c067137177097ba50a544a0a343ce636028fcfcfaecb045411527ca0eeb648bb6c531ea74b317c1f2d0a698b1cc48850ea3872d60e0f20000000080000006172675f75726566210000001616161616161616161616161616161616161616161616161616161616161616010c01000000017f747b67bd3fe63c2a736739dfe40156d622347346e70f68f51c178a75ce55370162b517cd3f15d0dedd0228d8aa1295183635a0f2c6c6f9107d311412d1ecc6d2be14df3d9228c0a54f3dc4fa432b4a56fc5c7302ebb15901485536a7e3cf2607",
+    "output": [
+      "0 | Type : Execute Contract",
+      "1 | Chain ID : mainnet",
+      "2 | From [1/2] : 24749ecb377e548d114538c2d5504d7764",
+      "2 | From [2/2] : 5257e21b2b8ee430170c74ab3ddc6d",
+      "3 | Payment : system",
+      "4 | Amount : 68719476736 motes",
+      "5 | Execution : by-hash-versioned",
+      "6 | Address [1/2] : 0303030303030303030303030303030303",
+      "6 | Address [2/2] : 030303030303030303030303030303",
+      "7 | Approvals # : 1"
+    ],
+    "output_expert": [
+      "0 | Type : Execute Contract",
+      "1 | Chain ID : mainnet",
+      "2 | From [1/2] : 24749ecb377e548d114538c2d5504d7764",
+      "2 | From [2/2] : 5257e21b2b8ee430170c74ab3ddc6d",
+      "3 | Timestamp : 2021-05-04T14:20:35.104Z",
+      "4 | Ttl : 30m",
+      "5 | Gas price : 2",
+      "6 | Txn deps [1/4] : [0f0f0f0f0f0f0f0f0f0f0f0f0f0f0f0f0",
+      "6 | Txn deps [2/4] : f0f0f0f0f0f0f0f0f0f0f0f0f0f0f0f, 1",
+      "6 | Txn deps [3/4] : 0101010101010101010101010101010101",
+      "6 | Txn deps [4/4] : 01010101010101010101010101010]",
+      "7 | Payment : system",
+      "8 | Amount : 68719476736 motes",
+      "9 | Execution : by-hash-versioned",
+      "10 | Address [1/2] : 0303030303030303030303030303030303",
+      "10 | Address [2/2] : 030303030303030303030303030303",
+      "11 | Entry-point : vest_tokens",
+      "12 | Version : latest",
+      "13 | Arg-0-name : arg_list_one",
+      "14 | Arg-0-val : [10, 11, 12, 13]",
+      "15 | Arg-1-name : arg_list_two",
+      "16 | Arg-1-val [1/4] : [147f2cc33b4fdb04ab4e9ef2c06713717",
+      "16 | Arg-1-val [2/4] : 7097ba50a544a0a343ce636028fcfcf, a",
+      "16 | Arg-1-val [3/4] : ecb045411527ca0eeb648bb6c531ea74b3",
+      "16 | Arg-1-val [4/4] : 17c1f2d0a698b1cc48850ea3872d6]",
+      "17 | Arg-2-name : arg_uref",
+      "18 | Arg-2-val [1/2] : 1616161616161616161616161616161616",
+      "18 | Arg-2-val [2/2] : 161616161616161616161616161616",
+      "19 | Approvals # : 1"
+    ]
+  },
+  {
+    "index": 5,
+    "name": "test",
+    "blob": "017f747b67bd3fe63c2a736739dfe40156d622347346e70f68f51c178a75ce5537a087c0377901000040771b00000000000200000000000000be445d5b0bc65a6226f424435f9be214ff9e6fd0205141c7d3c6b6c9ab1c12cd020000000f0f0f0f0f0f0f0f0f0f0f0f0f0f0f0f0f0f0f0f0f0f0f0f0f0f0f0f0f0f0f0f1010101010101010101010101010101010101010101010101010101010101010070000006d61696e6e6574b74450d4d82c7fd4557925cf84c5e92ea443367b1a4cc6a73a5686603a49299a00000000000100000006000000616d6f756e74050000000400ca9a3b08040a000000626c61636b5f686f6c6500070000006578706c6f6465090000000f0000006172675f6b65795f6163636f756e742100000000147f2cc33b4fdb04ab4e9ef2c067137177097ba50a544a0a343ce636028fcfcf0b0c0000006172675f6b65795f6861736821000000012a2a2a2a2a2a2a2a2a2a2a2a2a2a2a2a2a2a2a2a2a2a2a2a2a2a2a2a2a2a2a2a0b0c0000006172675f6b65795f7572656622000000021717171717171717171717171717171717171717171717171717171717171717060b100000006172675f6b65795f7472616e7366657221000000037c7c7c7c7c7c7c7c7c7c7c7c7c7c7c7c7c7c7c7c7c7c7c7c7c7c7c7c7c7c7c7c0b0e0000006172675f6b65795f6465706c6f7921000000042d2d2d2d2d2d2d2d2d2d2d2d2d2d2d2d2d2d2d2d2d2d2d2d2d2d2d2d2d2d2d2d0b0e0000006172675f6b65795f6572615f696409000000050f000000000000000b0f0000006172675f6b65795f62616c616e63652100000006fefefefefefefefefefefefefefefefefefefefefefefefefefefefefefefefe0b0b0000006172675f6b65795f6269642100000007147f2cc33b4fdb04ab4e9ef2c067137177097ba50a544a0a343ce636028fcfcf0b100000006172675f6b65795f77697468647261772100000008147f2cc33b4fdb04ab4e9ef2c067137177097ba50a544a0a343ce636028fcfcf0b01000000017f747b67bd3fe63c2a736739dfe40156d622347346e70f68f51c178a75ce553701206ac32bac4713d9e0122e4364367fd5485a28e219b8be15ef7afb78d37f6c7a5ec4784fdb317fb4a524d2cf698ca4961e4b5eb3b873054ba170f9d517147903",
+    "output": [
+      "0 | Type : Execute Contract",
+      "1 | Chain ID : mainnet",
+      "2 | From [1/2] : 24749ecb377e548d114538c2d5504d7764",
+      "2 | From [2/2] : 5257e21b2b8ee430170c74ab3ddc6d",
+      "3 | Payment : system",
+      "4 | Amount : 68719476736 motes",
+      "5 | Execution : by-name-versioned",
+      "6 | Name : black_hole",
+      "7 | Approvals # : 1"
+    ],
+    "output_expert": [
+      "0 | Type : Execute Contract",
+      "1 | Chain ID : mainnet",
+      "2 | From [1/2] : 24749ecb377e548d114538c2d5504d7764",
+      "2 | From [2/2] : 5257e21b2b8ee430170c74ab3ddc6d",
+      "3 | Timestamp : 2021-05-04T14:20:35.104Z",
+      "4 | Ttl : 30m",
+      "5 | Gas price : 2",
+      "6 | Txn deps [1/4] : [0f0f0f0f0f0f0f0f0f0f0f0f0f0f0f0f0",
+      "6 | Txn deps [2/4] : f0f0f0f0f0f0f0f0f0f0f0f0f0f0f0f, 1",
+      "6 | Txn deps [3/4] : 0101010101010101010101010101010101",
+      "6 | Txn deps [4/4] : 01010101010101010101010101010]",
+      "7 | Payment : system",
+      "8 | Amount : 68719476736 motes",
+      "9 | Execution : by-name-versioned",
+      "10 | Name : black_hole",
+      "11 | Entry-point : explode",
+      "12 | Version : latest",
+      "13 | Arg-0-name : arg_key_account",
+      "14 | Arg-0-val [1/2] : 147f2cc33b4fdb04ab4e9ef2c067137177",
+      "14 | Arg-0-val [2/2] : 097ba50a544a0a343ce636028fcfcf",
+      "15 | Arg-1-name : arg_key_balance",
+      "16 | Arg-1-val [1/2] : fefefefefefefefefefefefefefefefefe",
+      "16 | Arg-1-val [2/2] : fefefefefefefefefefefefefefefe",
+      "17 | Arg-2-name : arg_key_bid",
+      "18 | Arg-2-val [1/2] : 147f2cc33b4fdb04ab4e9ef2c067137177",
+      "18 | Arg-2-val [2/2] : 097ba50a544a0a343ce636028fcfcf",
+      "19 | Arg-3-name : arg_key_deploy",
+      "20 | Arg-3-val [1/2] : 2d2d2d2d2d2d2d2d2d2d2d2d2d2d2d2d2d",
+      "20 | Arg-3-val [2/2] : 2d2d2d2d2d2d2d2d2d2d2d2d2d2d2d",
+      "21 | Arg-4-name : arg_key_era_id",
+      "22 | Arg-4-val : 15",
+      "23 | Arg-5-name : arg_key_hash",
+      "24 | Arg-5-val [1/2] : 2a2a2a2a2a2a2a2a2a2a2a2a2a2a2a2a2a",
+      "24 | Arg-5-val [2/2] : 2a2a2a2a2a2a2a2a2a2a2a2a2a2a2a",
+      "25 | Arg-6-name : arg_key_transfer",
+      "26 | Arg-6-val [1/2] : 7c7c7c7c7c7c7c7c7c7c7c7c7c7c7c7c7c",
+      "26 | Arg-6-val [2/2] : 7c7c7c7c7c7c7c7c7c7c7c7c7c7c7c",
+      "27 | Arg-7-name : arg_key_uref",
+      "28 | Arg-7-val [1/2] : 1717171717171717171717171717171717",
+      "28 | Arg-7-val [2/2] : 171717171717171717171717171717",
+      "29 | Arg-8-name : arg_key_withdraw",
+      "30 | Arg-8-val [1/2] : 147f2cc33b4fdb04ab4e9ef2c067137177",
+      "30 | Arg-8-val [2/2] : 097ba50a544a0a343ce636028fcfcf",
       "31 | Approvals # : 1"
     ]
   },
-<<<<<<< HEAD
-  "payment": {
-    "ModuleBytes": {
-      "module_bytes": "",
-      "args": [
-        [
-          "amount",
-          {
-            "cl_type": "U512",
-            "bytes": "0400ca9a3b",
-            "parsed": "1000000000"
-          }
-        ]
-      ]
-    }
-  },
-  "session": {
-    "StoredContractByName": {
-      "name": "decentralized_exchange",
-      "entry_point": "trasnfer",
-      "args": [
-        [
-          "arg_string",
-          {
-            "cl_type": "String",
-            "bytes": "06000000616c6c5f696e",
-            "parsed": "all_in"
-          }
-        ],
-        [
-          "arg_public_key",
-          {
-            "cl_type": "PublicKey",
-            "bytes": "0166be7e332c7a453332bd9d0a7f7db055f5c5ef1a06ada66d98b39fb6810c473a",
-            "parsed": "0166be7e332c7a453332bd9d0a7f7db055f5c5ef1a06ada66d98b39fb6810c473a"
-          }
-        ],
-        [
-          "arg_option_none",
-          {
-            "cl_type": {
-              "Option": "String"
-            },
-            "bytes": "00",
-            "parsed": null
-          }
-        ],
-        [
-          "arg_option_first",
-          {
-            "cl_type": {
-              "Option": "U32"
-            },
-            "bytes": "010a000000",
-            "parsed": 10
-          }
-        ],
-        [
-          "arg_option_second",
-          {
-            "cl_type": {
-              "Option": {
-                "ByteArray": 32
-              }
-            },
-            "bytes": "01147f2cc33b4fdb04ab4e9ef2c067137177097ba50a544a0a343ce636028fcfcf",
-            "parsed": "147f2cc33b4fdb04ab4e9ef2c067137177097ba50a544a0a343ce636028fcfcf"
-          }
-        ],
-        [
-          "arg_account_hash",
-          {
-            "cl_type": {
-              "ByteArray": 32
-            },
-            "bytes": "147f2cc33b4fdb04ab4e9ef2c067137177097ba50a544a0a343ce636028fcfcf",
-            "parsed": "147f2cc33b4fdb04ab4e9ef2c067137177097ba50a544a0a343ce636028fcfcf"
-          }
-        ]
-      ]
-    }
-  },
-  "approvals": [
-    {
-      "signer": "017f747b67bd3fe63c2a736739dfe40156d622347346e70f68f51c178a75ce5537",
-      "signature": "0186660813374d3a8092a116ff0db0600a193517dbc0b2b1ca0b892ba16d44731cdb37caa7c7109686ba5827d89d791bf1ba21a95463fb484a800d2601ddbf6900"
-    }
-  ]
-}
-
-Ledger:
-
-{
-  "index": 2,
-  "name": "test",
-  "blob": "017f747b67bd3fe63c2a736739dfe40156d622347346e70f68f51c178a75ce5537a087c0377901000040771b00000000000200000000000000855973990b9fc55432f1d889a96efb688df506b659a1e78d2641868e84e97176020000000f0f0f0f0f0f0f0f0f0f0f0f0f0f0f0f0f0f0f0f0f0f0f0f0f0f0f0f0f0f0f0f1010101010101010101010101010101010101010101010101010101010101010070000006d61696e6e65747f1353d9a0ec2b4113a789dc61598a36845b4aec40c51f79105c2e432b91c22700000000000100000006000000616d6f756e74050000000400ca9a3b080216000000646563656e7472616c697a65645f65786368616e676508000000747261736e666572060000000a0000006172675f737472696e670a00000006000000616c6c5f696e0a0e0000006172675f7075626c69635f6b6579210000000166be7e332c7a453332bd9d0a7f7db055f5c5ef1a06ada66d98b39fb6810c473a160f0000006172675f6f7074696f6e5f6e6f6e6501000000000d0a100000006172675f6f7074696f6e5f666972737405000000010a0000000d04110000006172675f6f7074696f6e5f7365636f6e642100000001147f2cc33b4fdb04ab4e9ef2c067137177097ba50a544a0a343ce636028fcfcf0d0f20000000100000006172675f6163636f756e745f6861736820000000147f2cc33b4fdb04ab4e9ef2c067137177097ba50a544a0a343ce636028fcfcf0f2000000001000000017f747b67bd3fe63c2a736739dfe40156d622347346e70f68f51c178a75ce55370186660813374d3a8092a116ff0db0600a193517dbc0b2b1ca0b892ba16d44731cdb37caa7c7109686ba5827d89d791bf1ba21a95463fb484a800d2601ddbf6900",
-  "output": [
-    "0 | Type : Execute Contract",
-    "1 | Chain ID : mainnet",
-    "2 | From [1/2] : 24749ecb377e548d114538c2d5504d7764",
-    "2 | From [2/2] : 5257e21b2b8ee430170c74ab3ddc6d",
-    "3 | Payment : system",
-    "4 | Amount : 68719476736 motes",
-    "5 | Execution : by-name",
-    "6 | Name : decentralized_exchange",
-    "7 | Approvals # : 1"
-  ],
-  "output_expert": [
-    "0 | Type : Execute Contract",
-    "1 | Chain ID : mainnet",
-    "2 | From [1/2] : 24749ecb377e548d114538c2d5504d7764",
-    "2 | From [2/2] : 5257e21b2b8ee430170c74ab3ddc6d",
-    "3 | Timestamp : 2021-05-04T14:20:35.104Z",
-    "4 | Ttl : 30m",
-    "5 | Gas price : 2",
-    "6 | Txn deps [1/4] : [0f0f0f0f0f0f0f0f0f0f0f0f0f0f0f0f0",
-    "6 | Txn deps [2/4] : f0f0f0f0f0f0f0f0f0f0f0f0f0f0f0f, 1",
-    "6 | Txn deps [3/4] : 0101010101010101010101010101010101",
-    "6 | Txn deps [4/4] : 01010101010101010101010101010]",
-    "7 | Payment : system",
-    "8 | Amount : 68719476736 motes",
-    "9 | Execution : by-name",
-    "10 | Name : decentralized_exchange",
-    "11 | Entry-point : trasnfer",
-    "12 | Arg-0-name : arg_account_hash",
-    "13 | Arg-0-val [1/2] : 147f2cc33b4fdb04ab4e9ef2c067137177",
-    "13 | Arg-0-val [2/2] : 097ba50a544a0a343ce636028fcfcf",
-    "14 | Arg-1-name : arg_option_first",
-    "15 | Arg-1-val : 10",
-    "16 | Arg-2-name : arg_option_none",
-    "17 | Arg-2-val : null",
-    "18 | Arg-3-name : arg_option_second",
-    "19 | Arg-3-val [1/2] : 147f2cc33b4fdb04ab4e9ef2c067137177",
-    "19 | Arg-3-val [2/2] : 097ba50a544a0a343ce636028fcfcf",
-    "20 | Arg-4-name : arg_public_key",
-    "21 | Arg-4-val [1/2] : 0166be7e332c7a453332bd9d0a7f7db055",
-    "21 | Arg-4-val [2/2] : f5c5ef1a06ada66d98b39fb6810c473a",
-    "22 | Arg-5-name : arg_string",
-    "23 | Arg-5-val : all_in",
-    "24 | Approvals # : 1"
-  ]
-}
-
------ EXAMPLE NR 2 END ----------
-
------ EXAMPLE NR 3 BEGINNING -----
-
-JSON:
-
-{
-  "hash": "2f043befbe920560fe3987f2bf4ad73bdaa73213d7bea55c799ca0446c3eca4c",
-  "header": {
-    "account": "017f747b67bd3fe63c2a736739dfe40156d622347346e70f68f51c178a75ce5537",
-    "timestamp": "2021-05-04T14:20:35.104Z",
-    "ttl": "30m",
-    "gas_price": 2,
-    "body_hash": "9bd53cb2ae84eb661cfdd32008e34edc3abd0a3aa054f7aea910690fd973b860",
-    "dependencies": [
-      "0f0f0f0f0f0f0f0f0f0f0f0f0f0f0f0f0f0f0f0f0f0f0f0f0f0f0f0f0f0f0f0f",
-      "1010101010101010101010101010101010101010101010101010101010101010"
-=======
-  {
-    "index": 3,
-    "name": "test",
-    "blob": "017f747b67bd3fe63c2a736739dfe40156d622347346e70f68f51c178a75ce5537a087c0377901000040771b000000000002000000000000009bd53cb2ae84eb661cfdd32008e34edc3abd0a3aa054f7aea910690fd973b860020000000f0f0f0f0f0f0f0f0f0f0f0f0f0f0f0f0f0f0f0f0f0f0f0f0f0f0f0f0f0f0f0f1010101010101010101010101010101010101010101010101010101010101010070000006d61696e6e65742f043befbe920560fe3987f2bf4ad73bdaa73213d7bea55c799ca0446c3eca4c00000000000100000006000000616d6f756e74050000000400ca9a3b08030303030303030303030303030303030303030303030303030303030303030303010c0000000b000000766573745f746f6b656e73080000000d0000006172675f726573756c745f6f6b05000000017b00000010040a0e0000006172675f726573756c745f65727211000000000c000000686172642070726f626c656d10040a070000006172675f6d617064000000020000000b0000006163636f756e745f6f6e650166be7e332c7a453332bd9d0a7f7db055f5c5ef1a06ada66d98b39fb6810c473a0b0000006163636f756e745f74776f010b513ad9b4924015ca0902ed079044d3ac5dbec2306f06948c10da8eb6e39f2d110a160d0000006172675f656d7074795f6d617004000000000000001104020a0000006172675f7475706c6531040000000a00000012040a0000006172675f7475706c65320e0000000b000000060000007365636f6e6413040a0a0000006172675f7475706c6533100000000c000000060000007365636f6e641e0114040a130300080000006172675f756e6974000000000901000000017f747b67bd3fe63c2a736739dfe40156d622347346e70f68f51c178a75ce5537011557487c1fd82c5cc91e7170c94025c1438ef88670494b418f7b2f29dfb115447b7a4e91453d10f31ef94e7fa2f401153f2968dc7a045178d9557321de6a5404",
-    "output": [
-      "0 | Type : Execute Contract",
-      "1 | Chain ID : mainnet",
-      "2 | From [1/2] : 24749ecb377e548d114538c2d5504d7764",
-      "3 | From [2/2] : 5257e21b2b8ee430170c74ab3ddc6d",
-      "4 | Payment : system",
-      "5 | Amount : 68719476736 motes",
-      "6 | Execution : by-hash-versioned",
-      "7 | Address [1/2] : 0303030303030303030303030303030303",
-      "8 | Address [2/2] : 030303030303030303030303030303",
-      "9 | Approvals # : 1"
->>>>>>> a9b345a6
-    ],
-    "output_expert": [
-      "0 | Type : Execute Contract",
-      "1 | Chain ID : mainnet",
-      "2 | From [1/2] : 24749ecb377e548d114538c2d5504d7764",
-      "3 | From [2/2] : 5257e21b2b8ee430170c74ab3ddc6d",
-      "4 | Timestamp : 2021-05-04T14:20:35.104Z",
-      "5 | Ttl : 30m",
-      "6 | Gas price : 2",
-      "7 | Txn deps [1/4] : [0f0f0f0f0f0f0f0f0f0f0f0f0f0f0f0f0",
-      "8 | Txn deps [2/4] : f0f0f0f0f0f0f0f0f0f0f0f0f0f0f0f, 1",
-      "9 | Txn deps [3/4] : 0101010101010101010101010101010101",
-      "10 | Txn deps [4/4] : 01010101010101010101010101010]",
-      "11 | Payment : system",
-      "12 | Amount : 68719476736 motes",
-      "13 | Execution : by-hash-versioned",
-      "14 | Address [1/2] : 0303030303030303030303030303030303",
-      "15 | Address [2/2] : 030303030303030303030303030303",
-      "16 | Entry-point : vest_tokens",
-      "17 | Version : 12",
-      "18 | Arg-0-name : arg_empty_map",
-      "19 | Arg-0-val : []",
-      "20 | Arg-1-name : arg_map",
-      "21 | Arg-1-val [1/5] : [account_one:0166be7e332c7a453332b",
-      "22 | Arg-1-val [2/5] : d9d0a7f7db055f5c5ef1a06ada66d98b39",
-      "23 | Arg-1-val [3/5] : fb6810c473a, account_two:010b513ad",
-      "24 | Arg-1-val [4/5] : 9b4924015ca0902ed079044d3ac5dbec23",
-      "25 | Arg-1-val [5/5] : 06f06948c10da8eb6e39f2d]",
-      "26 | Arg-2-name : arg_result_err",
-      "27 | Arg-2-val : hard problem",
-      "28 | Arg-3-name : arg_result_ok",
-      "29 | Arg-3-val : 123",
-      "30 | Arg-4-name : arg_tuple1",
-      "31 | Arg-4-val : [10]",
-      "32 | Arg-5-name : arg_tuple2",
-      "33 | Arg-5-val : [11, second]",
-      "34 | Arg-6-name : arg_tuple3",
-      "35 | Arg-6-val : [12, second, [30, true]]",
-      "36 | Arg-7-name : arg_unit",
-      "37 | Arg-7-val : null",
-      "38 | Approvals # : 1"
-    ]
-  },
-<<<<<<< HEAD
-  "approvals": [
-    {
-      "signer": "017f747b67bd3fe63c2a736739dfe40156d622347346e70f68f51c178a75ce5537",
-      "signature": "011557487c1fd82c5cc91e7170c94025c1438ef88670494b418f7b2f29dfb115447b7a4e91453d10f31ef94e7fa2f401153f2968dc7a045178d9557321de6a5404"
-    }
-  ]
-}
-
-Ledger:
-
-{
-  "index": 3,
-  "name": "test",
-  "blob": "017f747b67bd3fe63c2a736739dfe40156d622347346e70f68f51c178a75ce5537a087c0377901000040771b000000000002000000000000009bd53cb2ae84eb661cfdd32008e34edc3abd0a3aa054f7aea910690fd973b860020000000f0f0f0f0f0f0f0f0f0f0f0f0f0f0f0f0f0f0f0f0f0f0f0f0f0f0f0f0f0f0f0f1010101010101010101010101010101010101010101010101010101010101010070000006d61696e6e65742f043befbe920560fe3987f2bf4ad73bdaa73213d7bea55c799ca0446c3eca4c00000000000100000006000000616d6f756e74050000000400ca9a3b08030303030303030303030303030303030303030303030303030303030303030303010c0000000b000000766573745f746f6b656e73080000000d0000006172675f726573756c745f6f6b05000000017b00000010040a0e0000006172675f726573756c745f65727211000000000c000000686172642070726f626c656d10040a070000006172675f6d617064000000020000000b0000006163636f756e745f6f6e650166be7e332c7a453332bd9d0a7f7db055f5c5ef1a06ada66d98b39fb6810c473a0b0000006163636f756e745f74776f010b513ad9b4924015ca0902ed079044d3ac5dbec2306f06948c10da8eb6e39f2d110a160d0000006172675f656d7074795f6d617004000000000000001104020a0000006172675f7475706c6531040000000a00000012040a0000006172675f7475706c65320e0000000b000000060000007365636f6e6413040a0a0000006172675f7475706c6533100000000c000000060000007365636f6e641e0114040a130300080000006172675f756e6974000000000901000000017f747b67bd3fe63c2a736739dfe40156d622347346e70f68f51c178a75ce5537011557487c1fd82c5cc91e7170c94025c1438ef88670494b418f7b2f29dfb115447b7a4e91453d10f31ef94e7fa2f401153f2968dc7a045178d9557321de6a5404",
-  "output": [
-    "0 | Type : Execute Contract",
-    "1 | Chain ID : mainnet",
-    "2 | From [1/2] : 24749ecb377e548d114538c2d5504d7764",
-    "2 | From [2/2] : 5257e21b2b8ee430170c74ab3ddc6d",
-    "3 | Payment : system",
-    "4 | Amount : 68719476736 motes",
-    "5 | Execution : by-hash-versioned",
-    "6 | Address [1/2] : 0303030303030303030303030303030303",
-    "6 | Address [2/2] : 030303030303030303030303030303",
-    "7 | Approvals # : 1"
-  ],
-  "output_expert": [
-    "0 | Type : Execute Contract",
-    "1 | Chain ID : mainnet",
-    "2 | From [1/2] : 24749ecb377e548d114538c2d5504d7764",
-    "2 | From [2/2] : 5257e21b2b8ee430170c74ab3ddc6d",
-    "3 | Timestamp : 2021-05-04T14:20:35.104Z",
-    "4 | Ttl : 30m",
-    "5 | Gas price : 2",
-    "6 | Txn deps [1/4] : [0f0f0f0f0f0f0f0f0f0f0f0f0f0f0f0f0",
-    "6 | Txn deps [2/4] : f0f0f0f0f0f0f0f0f0f0f0f0f0f0f0f, 1",
-    "6 | Txn deps [3/4] : 0101010101010101010101010101010101",
-    "6 | Txn deps [4/4] : 01010101010101010101010101010]",
-    "7 | Payment : system",
-    "8 | Amount : 68719476736 motes",
-    "9 | Execution : by-hash-versioned",
-    "10 | Address [1/2] : 0303030303030303030303030303030303",
-    "10 | Address [2/2] : 030303030303030303030303030303",
-    "11 | Entry-point : vest_tokens",
-    "12 | Version : 12",
-    "13 | Arg-0-name : arg_empty_map",
-    "14 | Arg-0-val : []",
-    "15 | Arg-1-name : arg_map",
-    "16 | Arg-1-val [1/5] : [account_one:0166be7e332c7a453332b",
-    "16 | Arg-1-val [2/5] : d9d0a7f7db055f5c5ef1a06ada66d98b39",
-    "16 | Arg-1-val [3/5] : fb6810c473a, account_two:010b513ad",
-    "16 | Arg-1-val [4/5] : 9b4924015ca0902ed079044d3ac5dbec23",
-    "16 | Arg-1-val [5/5] : 06f06948c10da8eb6e39f2d]",
-    "17 | Arg-2-name : arg_result_err",
-    "18 | Arg-2-val : hard problem",
-    "19 | Arg-3-name : arg_result_ok",
-    "20 | Arg-3-val : 123",
-    "21 | Arg-4-name : arg_tuple1",
-    "22 | Arg-4-val : [10]",
-    "23 | Arg-5-name : arg_tuple2",
-    "24 | Arg-5-val : [11, second]",
-    "25 | Arg-6-name : arg_tuple3",
-    "26 | Arg-6-val : [12, second, [30, true]]",
-    "27 | Arg-7-name : arg_unit",
-    "28 | Arg-7-val : null",
-    "29 | Approvals # : 1"
-  ]
-}
-
------ EXAMPLE NR 3 END ----------
-
------ EXAMPLE NR 4 BEGINNING -----
-
-JSON:
-
-{
-  "hash": "f1e7ddc274257b69d387a3f195a25a45aa0fb39c40d91de37d4351bff85aa787",
-  "header": {
-    "account": "017f747b67bd3fe63c2a736739dfe40156d622347346e70f68f51c178a75ce5537",
-    "timestamp": "2021-05-04T14:20:35.104Z",
-    "ttl": "30m",
-    "gas_price": 2,
-    "body_hash": "b8546a64df5f4f24ee3f901860951f22ee18a1f739b5ef5eddc55485d328aa46",
-    "dependencies": [
-      "0f0f0f0f0f0f0f0f0f0f0f0f0f0f0f0f0f0f0f0f0f0f0f0f0f0f0f0f0f0f0f0f",
-      "1010101010101010101010101010101010101010101010101010101010101010"
-=======
-  {
-    "index": 4,
-    "name": "test",
-    "blob": "017f747b67bd3fe63c2a736739dfe40156d622347346e70f68f51c178a75ce5537a087c0377901000040771b00000000000200000000000000b8546a64df5f4f24ee3f901860951f22ee18a1f739b5ef5eddc55485d328aa46020000000f0f0f0f0f0f0f0f0f0f0f0f0f0f0f0f0f0f0f0f0f0f0f0f0f0f0f0f0f0f0f0f1010101010101010101010101010101010101010101010101010101010101010070000006d61696e6e6574f1e7ddc274257b69d387a3f195a25a45aa0fb39c40d91de37d4351bff85aa78700000000000100000006000000616d6f756e74050000000400ca9a3b08030303030303030303030303030303030303030303030303030303030303030303000b000000766573745f746f6b656e73030000000c0000006172675f6c6973745f6f6e6514000000040000000a0000000b0000000c0000000d0000000e040c0000006172675f6c6973745f74776f4400000002000000147f2cc33b4fdb04ab4e9ef2c067137177097ba50a544a0a343ce636028fcfcfaecb045411527ca0eeb648bb6c531ea74b317c1f2d0a698b1cc48850ea3872d60e0f20000000080000006172675f75726566210000001616161616161616161616161616161616161616161616161616161616161616010c01000000017f747b67bd3fe63c2a736739dfe40156d622347346e70f68f51c178a75ce55370162b517cd3f15d0dedd0228d8aa1295183635a0f2c6c6f9107d311412d1ecc6d2be14df3d9228c0a54f3dc4fa432b4a56fc5c7302ebb15901485536a7e3cf2607",
-    "output": [
-      "0 | Type : Execute Contract",
-      "1 | Chain ID : mainnet",
-      "2 | From [1/2] : 24749ecb377e548d114538c2d5504d7764",
-      "3 | From [2/2] : 5257e21b2b8ee430170c74ab3ddc6d",
-      "4 | Payment : system",
-      "5 | Amount : 68719476736 motes",
-      "6 | Execution : by-hash-versioned",
-      "7 | Address [1/2] : 0303030303030303030303030303030303",
-      "8 | Address [2/2] : 030303030303030303030303030303",
-      "9 | Approvals # : 1"
->>>>>>> a9b345a6
-    ],
-    "output_expert": [
-      "0 | Type : Execute Contract",
-      "1 | Chain ID : mainnet",
-      "2 | From [1/2] : 24749ecb377e548d114538c2d5504d7764",
-      "3 | From [2/2] : 5257e21b2b8ee430170c74ab3ddc6d",
-      "4 | Timestamp : 2021-05-04T14:20:35.104Z",
-      "5 | Ttl : 30m",
-      "6 | Gas price : 2",
-      "7 | Txn deps [1/4] : [0f0f0f0f0f0f0f0f0f0f0f0f0f0f0f0f0",
-      "8 | Txn deps [2/4] : f0f0f0f0f0f0f0f0f0f0f0f0f0f0f0f, 1",
-      "9 | Txn deps [3/4] : 0101010101010101010101010101010101",
-      "10 | Txn deps [4/4] : 01010101010101010101010101010]",
-      "11 | Payment : system",
-      "12 | Amount : 68719476736 motes",
-      "13 | Execution : by-hash-versioned",
-      "14 | Address [1/2] : 0303030303030303030303030303030303",
-      "15 | Address [2/2] : 030303030303030303030303030303",
-      "16 | Entry-point : vest_tokens",
-      "17 | Version : latest",
-      "18 | Arg-0-name : arg_list_one",
-      "19 | Arg-0-val : [10, 11, 12, 13]",
-      "20 | Arg-1-name : arg_list_two",
-      "21 | Arg-1-val [1/4] : [147f2cc33b4fdb04ab4e9ef2c06713717",
-      "22 | Arg-1-val [2/4] : 7097ba50a544a0a343ce636028fcfcf, a",
-      "23 | Arg-1-val [3/4] : ecb045411527ca0eeb648bb6c531ea74b3",
-      "24 | Arg-1-val [4/4] : 17c1f2d0a698b1cc48850ea3872d6]",
-      "25 | Arg-2-name : arg_uref",
-      "26 | Arg-2-val [1/2] : 1616161616161616161616161616161616",
-      "27 | Arg-2-val [2/2] : 161616161616161616161616161616",
-      "28 | Approvals # : 1"
-    ]
-  },
-<<<<<<< HEAD
-  "payment": {
-    "ModuleBytes": {
-      "module_bytes": "",
-      "args": [
-        [
-          "amount",
-          {
-            "cl_type": "U512",
-            "bytes": "0400ca9a3b",
-            "parsed": "1000000000"
-          }
-        ]
-      ]
-    }
-  },
-  "session": {
-    "StoredVersionedContractByHash": {
-      "hash": "0303030303030303030303030303030303030303030303030303030303030303",
-      "version": null,
-      "entry_point": "vest_tokens",
-      "args": [
-        [
-          "arg_list_one",
-          {
-            "cl_type": {
-              "List": "U32"
-            },
-            "bytes": "040000000a0000000b0000000c0000000d000000",
-            "parsed": [
-              10,
-              11,
-              12,
-              13
-            ]
-          }
-        ],
-        [
-          "arg_list_two",
-          {
-            "cl_type": {
-              "List": {
-                "ByteArray": 32
-              }
-            },
-            "bytes": "02000000147f2cc33b4fdb04ab4e9ef2c067137177097ba50a544a0a343ce636028fcfcfaecb045411527ca0eeb648bb6c531ea74b317c1f2d0a698b1cc48850ea3872d6",
-            "parsed": [
-              "147f2cc33b4fdb04ab4e9ef2c067137177097ba50a544a0a343ce636028fcfcf",
-              "aecb045411527ca0eeb648bb6c531ea74b317c1f2d0a698b1cc48850ea3872d6"
-            ]
-          }
-        ],
-        [
-          "arg_uref",
-          {
-            "cl_type": "URef",
-            "bytes": "161616161616161616161616161616161616161616161616161616161616161601",
-            "parsed": "uref-1616161616161616161616161616161616161616161616161616161616161616-001"
-          }
-        ]
-      ]
-    }
-  },
-  "approvals": [
-    {
-      "signer": "017f747b67bd3fe63c2a736739dfe40156d622347346e70f68f51c178a75ce5537",
-      "signature": "0162b517cd3f15d0dedd0228d8aa1295183635a0f2c6c6f9107d311412d1ecc6d2be14df3d9228c0a54f3dc4fa432b4a56fc5c7302ebb15901485536a7e3cf2607"
-    }
-  ]
-}
-
-Ledger:
-
-{
-  "index": 4,
-  "name": "test",
-  "blob": "017f747b67bd3fe63c2a736739dfe40156d622347346e70f68f51c178a75ce5537a087c0377901000040771b00000000000200000000000000b8546a64df5f4f24ee3f901860951f22ee18a1f739b5ef5eddc55485d328aa46020000000f0f0f0f0f0f0f0f0f0f0f0f0f0f0f0f0f0f0f0f0f0f0f0f0f0f0f0f0f0f0f0f1010101010101010101010101010101010101010101010101010101010101010070000006d61696e6e6574f1e7ddc274257b69d387a3f195a25a45aa0fb39c40d91de37d4351bff85aa78700000000000100000006000000616d6f756e74050000000400ca9a3b08030303030303030303030303030303030303030303030303030303030303030303000b000000766573745f746f6b656e73030000000c0000006172675f6c6973745f6f6e6514000000040000000a0000000b0000000c0000000d0000000e040c0000006172675f6c6973745f74776f4400000002000000147f2cc33b4fdb04ab4e9ef2c067137177097ba50a544a0a343ce636028fcfcfaecb045411527ca0eeb648bb6c531ea74b317c1f2d0a698b1cc48850ea3872d60e0f20000000080000006172675f75726566210000001616161616161616161616161616161616161616161616161616161616161616010c01000000017f747b67bd3fe63c2a736739dfe40156d622347346e70f68f51c178a75ce55370162b517cd3f15d0dedd0228d8aa1295183635a0f2c6c6f9107d311412d1ecc6d2be14df3d9228c0a54f3dc4fa432b4a56fc5c7302ebb15901485536a7e3cf2607",
-  "output": [
-    "0 | Type : Execute Contract",
-    "1 | Chain ID : mainnet",
-    "2 | From [1/2] : 24749ecb377e548d114538c2d5504d7764",
-    "2 | From [2/2] : 5257e21b2b8ee430170c74ab3ddc6d",
-    "3 | Payment : system",
-    "4 | Amount : 68719476736 motes",
-    "5 | Execution : by-hash-versioned",
-    "6 | Address [1/2] : 0303030303030303030303030303030303",
-    "6 | Address [2/2] : 030303030303030303030303030303",
-    "7 | Approvals # : 1"
-  ],
-  "output_expert": [
-    "0 | Type : Execute Contract",
-    "1 | Chain ID : mainnet",
-    "2 | From [1/2] : 24749ecb377e548d114538c2d5504d7764",
-    "2 | From [2/2] : 5257e21b2b8ee430170c74ab3ddc6d",
-    "3 | Timestamp : 2021-05-04T14:20:35.104Z",
-    "4 | Ttl : 30m",
-    "5 | Gas price : 2",
-    "6 | Txn deps [1/4] : [0f0f0f0f0f0f0f0f0f0f0f0f0f0f0f0f0",
-    "6 | Txn deps [2/4] : f0f0f0f0f0f0f0f0f0f0f0f0f0f0f0f, 1",
-    "6 | Txn deps [3/4] : 0101010101010101010101010101010101",
-    "6 | Txn deps [4/4] : 01010101010101010101010101010]",
-    "7 | Payment : system",
-    "8 | Amount : 68719476736 motes",
-    "9 | Execution : by-hash-versioned",
-    "10 | Address [1/2] : 0303030303030303030303030303030303",
-    "10 | Address [2/2] : 030303030303030303030303030303",
-    "11 | Entry-point : vest_tokens",
-    "12 | Version : latest",
-    "13 | Arg-0-name : arg_list_one",
-    "14 | Arg-0-val : [10, 11, 12, 13]",
-    "15 | Arg-1-name : arg_list_two",
-    "16 | Arg-1-val [1/4] : [147f2cc33b4fdb04ab4e9ef2c06713717",
-    "16 | Arg-1-val [2/4] : 7097ba50a544a0a343ce636028fcfcf, a",
-    "16 | Arg-1-val [3/4] : ecb045411527ca0eeb648bb6c531ea74b3",
-    "16 | Arg-1-val [4/4] : 17c1f2d0a698b1cc48850ea3872d6]",
-    "17 | Arg-2-name : arg_uref",
-    "18 | Arg-2-val [1/2] : 1616161616161616161616161616161616",
-    "18 | Arg-2-val [2/2] : 161616161616161616161616161616",
-    "19 | Approvals # : 1"
-  ]
-}
-
------ EXAMPLE NR 4 END ----------
-
------ EXAMPLE NR 5 BEGINNING -----
-
-JSON:
-
-{
-  "hash": "b74450d4d82c7fd4557925cf84c5e92ea443367b1a4cc6a73a5686603a49299a",
-  "header": {
-    "account": "017f747b67bd3fe63c2a736739dfe40156d622347346e70f68f51c178a75ce5537",
-    "timestamp": "2021-05-04T14:20:35.104Z",
-    "ttl": "30m",
-    "gas_price": 2,
-    "body_hash": "be445d5b0bc65a6226f424435f9be214ff9e6fd0205141c7d3c6b6c9ab1c12cd",
-    "dependencies": [
-      "0f0f0f0f0f0f0f0f0f0f0f0f0f0f0f0f0f0f0f0f0f0f0f0f0f0f0f0f0f0f0f0f",
-      "1010101010101010101010101010101010101010101010101010101010101010"
-=======
-  {
-    "index": 5,
-    "name": "test",
-    "blob": "017f747b67bd3fe63c2a736739dfe40156d622347346e70f68f51c178a75ce5537a087c0377901000040771b00000000000200000000000000be445d5b0bc65a6226f424435f9be214ff9e6fd0205141c7d3c6b6c9ab1c12cd020000000f0f0f0f0f0f0f0f0f0f0f0f0f0f0f0f0f0f0f0f0f0f0f0f0f0f0f0f0f0f0f0f1010101010101010101010101010101010101010101010101010101010101010070000006d61696e6e6574b74450d4d82c7fd4557925cf84c5e92ea443367b1a4cc6a73a5686603a49299a00000000000100000006000000616d6f756e74050000000400ca9a3b08040a000000626c61636b5f686f6c6500070000006578706c6f6465090000000f0000006172675f6b65795f6163636f756e742100000000147f2cc33b4fdb04ab4e9ef2c067137177097ba50a544a0a343ce636028fcfcf0b0c0000006172675f6b65795f6861736821000000012a2a2a2a2a2a2a2a2a2a2a2a2a2a2a2a2a2a2a2a2a2a2a2a2a2a2a2a2a2a2a2a0b0c0000006172675f6b65795f7572656622000000021717171717171717171717171717171717171717171717171717171717171717060b100000006172675f6b65795f7472616e7366657221000000037c7c7c7c7c7c7c7c7c7c7c7c7c7c7c7c7c7c7c7c7c7c7c7c7c7c7c7c7c7c7c7c0b0e0000006172675f6b65795f6465706c6f7921000000042d2d2d2d2d2d2d2d2d2d2d2d2d2d2d2d2d2d2d2d2d2d2d2d2d2d2d2d2d2d2d2d0b0e0000006172675f6b65795f6572615f696409000000050f000000000000000b0f0000006172675f6b65795f62616c616e63652100000006fefefefefefefefefefefefefefefefefefefefefefefefefefefefefefefefe0b0b0000006172675f6b65795f6269642100000007147f2cc33b4fdb04ab4e9ef2c067137177097ba50a544a0a343ce636028fcfcf0b100000006172675f6b65795f77697468647261772100000008147f2cc33b4fdb04ab4e9ef2c067137177097ba50a544a0a343ce636028fcfcf0b01000000017f747b67bd3fe63c2a736739dfe40156d622347346e70f68f51c178a75ce553701206ac32bac4713d9e0122e4364367fd5485a28e219b8be15ef7afb78d37f6c7a5ec4784fdb317fb4a524d2cf698ca4961e4b5eb3b873054ba170f9d517147903",
-    "output": [
-      "0 | Type : Execute Contract",
-      "1 | Chain ID : mainnet",
-      "2 | From [1/2] : 24749ecb377e548d114538c2d5504d7764",
-      "3 | From [2/2] : 5257e21b2b8ee430170c74ab3ddc6d",
-      "4 | Payment : system",
-      "5 | Amount : 68719476736 motes",
-      "6 | Execution : by-name-versioned",
-      "7 | Name : black_hole",
-      "8 | Approvals # : 1"
->>>>>>> a9b345a6
-    ],
-    "output_expert": [
-      "0 | Type : Execute Contract",
-      "1 | Chain ID : mainnet",
-      "2 | From [1/2] : 24749ecb377e548d114538c2d5504d7764",
-      "3 | From [2/2] : 5257e21b2b8ee430170c74ab3ddc6d",
-      "4 | Timestamp : 2021-05-04T14:20:35.104Z",
-      "5 | Ttl : 30m",
-      "6 | Gas price : 2",
-      "7 | Txn deps [1/4] : [0f0f0f0f0f0f0f0f0f0f0f0f0f0f0f0f0",
-      "8 | Txn deps [2/4] : f0f0f0f0f0f0f0f0f0f0f0f0f0f0f0f, 1",
-      "9 | Txn deps [3/4] : 0101010101010101010101010101010101",
-      "10 | Txn deps [4/4] : 01010101010101010101010101010]",
-      "11 | Payment : system",
-      "12 | Amount : 68719476736 motes",
-      "13 | Execution : by-name-versioned",
-      "14 | Name : black_hole",
-      "15 | Entry-point : explode",
-      "16 | Version : latest",
-      "17 | Arg-0-name : arg_key_account",
-      "18 | Arg-0-val [1/2] : 147f2cc33b4fdb04ab4e9ef2c067137177",
-      "19 | Arg-0-val [2/2] : 097ba50a544a0a343ce636028fcfcf",
-      "20 | Arg-1-name : arg_key_balance",
-      "21 | Arg-1-val [1/2] : fefefefefefefefefefefefefefefefefe",
-      "22 | Arg-1-val [2/2] : fefefefefefefefefefefefefefefe",
-      "23 | Arg-2-name : arg_key_bid",
-      "24 | Arg-2-val [1/2] : 147f2cc33b4fdb04ab4e9ef2c067137177",
-      "25 | Arg-2-val [2/2] : 097ba50a544a0a343ce636028fcfcf",
-      "26 | Arg-3-name : arg_key_deploy",
-      "27 | Arg-3-val [1/2] : 2d2d2d2d2d2d2d2d2d2d2d2d2d2d2d2d2d",
-      "28 | Arg-3-val [2/2] : 2d2d2d2d2d2d2d2d2d2d2d2d2d2d2d",
-      "29 | Arg-4-name : arg_key_era_id",
-      "30 | Arg-4-val : 15",
-      "31 | Arg-5-name : arg_key_hash",
-      "32 | Arg-5-val [1/2] : 2a2a2a2a2a2a2a2a2a2a2a2a2a2a2a2a2a",
-      "33 | Arg-5-val [2/2] : 2a2a2a2a2a2a2a2a2a2a2a2a2a2a2a",
-      "34 | Arg-6-name : arg_key_transfer",
-      "35 | Arg-6-val [1/2] : 7c7c7c7c7c7c7c7c7c7c7c7c7c7c7c7c7c",
-      "36 | Arg-6-val [2/2] : 7c7c7c7c7c7c7c7c7c7c7c7c7c7c7c",
-      "37 | Arg-7-name : arg_key_uref",
-      "38 | Arg-7-val [1/2] : 1717171717171717171717171717171717",
-      "39 | Arg-7-val [2/2] : 171717171717171717171717171717",
-      "40 | Arg-8-name : arg_key_withdraw",
-      "41 | Arg-8-val [1/2] : 147f2cc33b4fdb04ab4e9ef2c067137177",
-      "42 | Arg-8-val [2/2] : 097ba50a544a0a343ce636028fcfcf",
-      "43 | Approvals # : 1"
-    ]
-  },
-<<<<<<< HEAD
-  "approvals": [
-    {
-      "signer": "017f747b67bd3fe63c2a736739dfe40156d622347346e70f68f51c178a75ce5537",
-      "signature": "01206ac32bac4713d9e0122e4364367fd5485a28e219b8be15ef7afb78d37f6c7a5ec4784fdb317fb4a524d2cf698ca4961e4b5eb3b873054ba170f9d517147903"
-    }
-  ]
-}
-
-Ledger:
-
-{
-  "index": 5,
-  "name": "test",
-  "blob": "017f747b67bd3fe63c2a736739dfe40156d622347346e70f68f51c178a75ce5537a087c0377901000040771b00000000000200000000000000be445d5b0bc65a6226f424435f9be214ff9e6fd0205141c7d3c6b6c9ab1c12cd020000000f0f0f0f0f0f0f0f0f0f0f0f0f0f0f0f0f0f0f0f0f0f0f0f0f0f0f0f0f0f0f0f1010101010101010101010101010101010101010101010101010101010101010070000006d61696e6e6574b74450d4d82c7fd4557925cf84c5e92ea443367b1a4cc6a73a5686603a49299a00000000000100000006000000616d6f756e74050000000400ca9a3b08040a000000626c61636b5f686f6c6500070000006578706c6f6465090000000f0000006172675f6b65795f6163636f756e742100000000147f2cc33b4fdb04ab4e9ef2c067137177097ba50a544a0a343ce636028fcfcf0b0c0000006172675f6b65795f6861736821000000012a2a2a2a2a2a2a2a2a2a2a2a2a2a2a2a2a2a2a2a2a2a2a2a2a2a2a2a2a2a2a2a0b0c0000006172675f6b65795f7572656622000000021717171717171717171717171717171717171717171717171717171717171717060b100000006172675f6b65795f7472616e7366657221000000037c7c7c7c7c7c7c7c7c7c7c7c7c7c7c7c7c7c7c7c7c7c7c7c7c7c7c7c7c7c7c7c0b0e0000006172675f6b65795f6465706c6f7921000000042d2d2d2d2d2d2d2d2d2d2d2d2d2d2d2d2d2d2d2d2d2d2d2d2d2d2d2d2d2d2d2d0b0e0000006172675f6b65795f6572615f696409000000050f000000000000000b0f0000006172675f6b65795f62616c616e63652100000006fefefefefefefefefefefefefefefefefefefefefefefefefefefefefefefefe0b0b0000006172675f6b65795f6269642100000007147f2cc33b4fdb04ab4e9ef2c067137177097ba50a544a0a343ce636028fcfcf0b100000006172675f6b65795f77697468647261772100000008147f2cc33b4fdb04ab4e9ef2c067137177097ba50a544a0a343ce636028fcfcf0b01000000017f747b67bd3fe63c2a736739dfe40156d622347346e70f68f51c178a75ce553701206ac32bac4713d9e0122e4364367fd5485a28e219b8be15ef7afb78d37f6c7a5ec4784fdb317fb4a524d2cf698ca4961e4b5eb3b873054ba170f9d517147903",
-  "output": [
-    "0 | Type : Execute Contract",
-    "1 | Chain ID : mainnet",
-    "2 | From [1/2] : 24749ecb377e548d114538c2d5504d7764",
-    "2 | From [2/2] : 5257e21b2b8ee430170c74ab3ddc6d",
-    "3 | Payment : system",
-    "4 | Amount : 68719476736 motes",
-    "5 | Execution : by-name-versioned",
-    "6 | Name : black_hole",
-    "7 | Approvals # : 1"
-  ],
-  "output_expert": [
-    "0 | Type : Execute Contract",
-    "1 | Chain ID : mainnet",
-    "2 | From [1/2] : 24749ecb377e548d114538c2d5504d7764",
-    "2 | From [2/2] : 5257e21b2b8ee430170c74ab3ddc6d",
-    "3 | Timestamp : 2021-05-04T14:20:35.104Z",
-    "4 | Ttl : 30m",
-    "5 | Gas price : 2",
-    "6 | Txn deps [1/4] : [0f0f0f0f0f0f0f0f0f0f0f0f0f0f0f0f0",
-    "6 | Txn deps [2/4] : f0f0f0f0f0f0f0f0f0f0f0f0f0f0f0f, 1",
-    "6 | Txn deps [3/4] : 0101010101010101010101010101010101",
-    "6 | Txn deps [4/4] : 01010101010101010101010101010]",
-    "7 | Payment : system",
-    "8 | Amount : 68719476736 motes",
-    "9 | Execution : by-name-versioned",
-    "10 | Name : black_hole",
-    "11 | Entry-point : explode",
-    "12 | Version : latest",
-    "13 | Arg-0-name : arg_key_account",
-    "14 | Arg-0-val [1/2] : 147f2cc33b4fdb04ab4e9ef2c067137177",
-    "14 | Arg-0-val [2/2] : 097ba50a544a0a343ce636028fcfcf",
-    "15 | Arg-1-name : arg_key_balance",
-    "16 | Arg-1-val [1/2] : fefefefefefefefefefefefefefefefefe",
-    "16 | Arg-1-val [2/2] : fefefefefefefefefefefefefefefe",
-    "17 | Arg-2-name : arg_key_bid",
-    "18 | Arg-2-val [1/2] : 147f2cc33b4fdb04ab4e9ef2c067137177",
-    "18 | Arg-2-val [2/2] : 097ba50a544a0a343ce636028fcfcf",
-    "19 | Arg-3-name : arg_key_deploy",
-    "20 | Arg-3-val [1/2] : 2d2d2d2d2d2d2d2d2d2d2d2d2d2d2d2d2d",
-    "20 | Arg-3-val [2/2] : 2d2d2d2d2d2d2d2d2d2d2d2d2d2d2d",
-    "21 | Arg-4-name : arg_key_era_id",
-    "22 | Arg-4-val : 15",
-    "23 | Arg-5-name : arg_key_hash",
-    "24 | Arg-5-val [1/2] : 2a2a2a2a2a2a2a2a2a2a2a2a2a2a2a2a2a",
-    "24 | Arg-5-val [2/2] : 2a2a2a2a2a2a2a2a2a2a2a2a2a2a2a",
-    "25 | Arg-6-name : arg_key_transfer",
-    "26 | Arg-6-val [1/2] : 7c7c7c7c7c7c7c7c7c7c7c7c7c7c7c7c7c",
-    "26 | Arg-6-val [2/2] : 7c7c7c7c7c7c7c7c7c7c7c7c7c7c7c",
-    "27 | Arg-7-name : arg_key_uref",
-    "28 | Arg-7-val [1/2] : 1717171717171717171717171717171717",
-    "28 | Arg-7-val [2/2] : 171717171717171717171717171717",
-    "29 | Arg-8-name : arg_key_withdraw",
-    "30 | Arg-8-val [1/2] : 147f2cc33b4fdb04ab4e9ef2c067137177",
-    "30 | Arg-8-val [2/2] : 097ba50a544a0a343ce636028fcfcf",
-    "31 | Approvals # : 1"
-  ]
-}
-
------ EXAMPLE NR 5 END ----------
-
------ EXAMPLE NR 6 BEGINNING -----
-
-JSON:
-
-{
-  "hash": "704f8e3347f7ee2bf7d233daf349f803381818dd80324fc599ced4c64405faa5",
-  "header": {
-    "account": "017f747b67bd3fe63c2a736739dfe40156d622347346e70f68f51c178a75ce5537",
-    "timestamp": "2021-05-04T14:20:35.104Z",
-    "ttl": "30m",
-    "gas_price": 2,
-    "body_hash": "4827ee40728af724a74532718c0cfc690bc64617d03376d8d5d8c47b53d74d5f",
-    "dependencies": [
-      "0f0f0f0f0f0f0f0f0f0f0f0f0f0f0f0f0f0f0f0f0f0f0f0f0f0f0f0f0f0f0f0f",
-      "1010101010101010101010101010101010101010101010101010101010101010"
-    ],
-    "chain_name": "mainnet"
-  },
-  "payment": {
-    "ModuleBytes": {
-      "module_bytes": "",
-      "args": [
-        [
-          "amount",
-          {
-            "cl_type": "U512",
-            "bytes": "0400ca9a3b",
-            "parsed": "1000000000"
-          }
-        ]
-      ]
-    }
-  },
-  "session": {
-    "ModuleBytes": {
-      "module_bytes": "dddddddddddddddddddddddddddddddddddddddddddddddddddddddddddddddddddddddddddddddddddddddddddddddddddddddddddddddddddddddddddddddddddddddddddddddddddddddddddddddddddddddddddddddddddddddddddddddddddddddddddddddddddddddddddddddddddddddddddddddddddddddddddddddddddddddddddddddddddddddddddddddddddddddddddddddddddddddddddddddddddddddddddddddddddddddddddddddddddddddddddddddddddddddddddddddddddddddddddddddddddddddddddddddddddddddddddddddddddddddddddddddddddddddddddddddddddddddddddddddddddddddddddddddddddddddddddddddddddddddddddddddddddddddddddddddddddddddddddddddddddddddddddddddddddddddddddddddddddddddddddddddddddddddddddddddddddddddddddddddddddddddddddddddddddddddddddddddddddddddddddddddddddddddddddddddddddddddddddddddddddddddddddddddddddddddddddddddddddddddddddddddddddddddddddddddddddddddddddddddddddddddddddddddddddddddddddddddddddddddddddddddddddddddddddddddddddddddddddddddddddddddddddddddddddddddddddddddddddddddddddddddddddddddddddddddddddddddddddddddddddddddddddddddddddddddddddddddddddddddddddddddddddddddddddddddddddddddddddddddddddddddddddddddddddddddddddddddddddddddddddddddddddddddddddddddddddddddddddddddddddddddddddddddddddddddddddddddddddddddddddddddddddddddddddddddddddddddddddddddddddddddddddddddddddddddddddddddddddddddddddddddddddddddddddddddddddddddddddddddddddddddddddddddddddddddddddddddddddddddddddddddddddddddddddddddddddddddddddddddddddddddddddddddddddddddddddddddddddddddddddddddddddddddddddddddddddddddddddddddddddddddddddddddddddddddddddddddddddddddddddddddddddddddddddddddddddddddddddddddddddddddddddddddddddddddddddddddddddddddddddddddddddddddddddddddddddddddddddddddddddddddddddddddddddddddddddddddddddddddddddddddddddddddddddddddddddddddddddddddddddddddddddddddddddddddddddddddddddddddddddddddddddddddddddddddddddddddddddddddddddddddddddddddddddddddddddddddddddddddddddddddddddddddddddddddddddddddddddddddddddddddddddddddddddddddddddddddddddddddddddddddddddddddddddddddddddddddddddddddddddddddddddddddddddddddddddddddddddddddddddddddddddddddddddddddddddddddddddddddddd",
-      "args": []
-    }
-  },
-  "approvals": [
-    {
-      "signer": "017f747b67bd3fe63c2a736739dfe40156d622347346e70f68f51c178a75ce5537",
-      "signature": "0162da98abb00161b501aed25cfe42eb19b3ba0883f496a58b92ac6189a8c57486db68f13bc682b96679d1a3b6aba03d4c48c12a72e0824be8a312afa40cfe880c"
-    }
-  ]
-}
-
-Ledger:
-
-{
-  "index": 6,
-  "name": "test",
-  "blob": "017f747b67bd3fe63c2a736739dfe40156d622347346e70f68f51c178a75ce5537a087c0377901000040771b000000000002000000000000004827ee40728af724a74532718c0cfc690bc64617d03376d8d5d8c47b53d74d5f020000000f0f0f0f0f0f0f0f0f0f0f0f0f0f0f0f0f0f0f0f0f0f0f0f0f0f0f0f0f0f0f0f1010101010101010101010101010101010101010101010101010101010101010070000006d61696e6e6574704f8e3347f7ee2bf7d233daf349f803381818dd80324fc599ced4c64405faa500000000000100000006000000616d6f756e74050000000400ca9a3b0800e9030000dddddddddddddddddddddddddddddddddddddddddddddddddddddddddddddddddddddddddddddddddddddddddddddddddddddddddddddddddddddddddddddddddddddddddddddddddddddddddddddddddddddddddddddddddddddddddddddddddddddddddddddddddddddddddddddddddddddddddddddddddddddddddddddddddddddddddddddddddddddddddddddddddddddddddddddddddddddddddddddddddddddddddddddddddddddddddddddddddddddddddddddddddddddddddddddddddddddddddddddddddddddddddddddddddddddddddddddddddddddddddddddddddddddddddddddddddddddddddddddddddddddddddddddddddddddddddddddddddddddddddddddddddddddddddddddddddddddddddddddddddddddddddddddddddddddddddddddddddddddddddddddddddddddddddddddddddddddddddddddddddddddddddddddddddddddddddddddddddddddddddddddddddddddddddddddddddddddddddddddddddddddddddddddddddddddddddddddddddddddddddddddddddddddddddddddddddddddddddddddddddddddddddddddddddddddddddddddddddddddddddddddddddddddddddddddddddddddddddddddddddddddddddddddddddddddddddddddddddddddddddddddddddddddddddddddddddddddddddddddddddddddddddddddddddddddddddddddddddddddddddddddddddddddddddddddddddddddddddddddddddddddddddddddddddddddddddddddddddddddddddddddddddddddddddddddddddddddddddddddddddddddddddddddddddddddddddddddddddddddddddddddddddddddddddddddddddddddddddddddddddddddddddddddddddddddddddddddddddddddddddddddddddddddddddddddddddddddddddddddddddddddddddddddddddddddddddddddddddddddddddddddddddddddddddddddddddddddddddddddddddddddddddddddddddddddddddddddddddddddddddddddddddddddddddddddddddddddddddddddddddddddddddddddddddddddddddddddddddddddddddddddddddddddddddddddddddddddddddddddddddddddddddddddddddddddddddddddddddddddddddddddddddddddddddddddddddddddddddddddddddddddddddddddddddddddddddddddddddddddddddddddddddddddddddddddddddddddddddddddddddddddddddddddddddddddddddddddddddddddddddddddddddddddddddddddddddddddddddddddddddddddddddddddddddddddddddddddddddddddddddddddddddddddddddddddddddddddddddddddddddddddddddddddddddddddddddddddddddddddddddddddddddddddddddddddddddddddddddddddddddddddddddddddddddddddddddddddddddddddddddddddddddddddddddddddddddddddddddddddddddd0000000001000000017f747b67bd3fe63c2a736739dfe40156d622347346e70f68f51c178a75ce55370162da98abb00161b501aed25cfe42eb19b3ba0883f496a58b92ac6189a8c57486db68f13bc682b96679d1a3b6aba03d4c48c12a72e0824be8a312afa40cfe880c",
-  "output": [
-    "0 | Type : Execute Contract",
-    "1 | Chain ID : mainnet",
-    "2 | From [1/2] : 24749ecb377e548d114538c2d5504d7764",
-    "2 | From [2/2] : 5257e21b2b8ee430170c74ab3ddc6d",
-    "3 | Payment : system",
-    "4 | Amount : 68719476736 motes",
-    "5 | Execution : contract",
-    "6 | Cntrct hash [1/2] : 70b05eb464d8f9aa7f4926afccda30192f",
-    "6 | Cntrct hash [2/2] : 8eeac0af34429a5127389d8613824e",
-    "7 | Approvals # : 1"
-  ],
-  "output_expert": [
-    "0 | Type : Execute Contract",
-    "1 | Chain ID : mainnet",
-    "2 | From [1/2] : 24749ecb377e548d114538c2d5504d7764",
-    "2 | From [2/2] : 5257e21b2b8ee430170c74ab3ddc6d",
-    "3 | Timestamp : 2021-05-04T14:20:35.104Z",
-    "4 | Ttl : 30m",
-    "5 | Gas price : 2",
-    "6 | Txn deps [1/4] : [0f0f0f0f0f0f0f0f0f0f0f0f0f0f0f0f0",
-    "6 | Txn deps [2/4] : f0f0f0f0f0f0f0f0f0f0f0f0f0f0f0f, 1",
-    "6 | Txn deps [3/4] : 0101010101010101010101010101010101",
-    "6 | Txn deps [4/4] : 01010101010101010101010101010]",
-    "7 | Payment : system",
-    "8 | Amount : 68719476736 motes",
-    "9 | Execution : contract",
-    "10 | Cntrct hash [1/2] : 70b05eb464d8f9aa7f4926afccda30192f",
-    "10 | Cntrct hash [2/2] : 8eeac0af34429a5127389d8613824e",
-    "11 | Approvals # : 1"
-  ]
-}
-
------ EXAMPLE NR 6 END ----------
-=======
   {
     "index": 6,
     "name": "test",
@@ -1092,33 +321,32 @@
       "0 | Type : Execute Contract",
       "1 | Chain ID : mainnet",
       "2 | From [1/2] : 24749ecb377e548d114538c2d5504d7764",
-      "3 | From [2/2] : 5257e21b2b8ee430170c74ab3ddc6d",
-      "4 | Payment : system",
-      "5 | Amount : 68719476736 motes",
-      "6 | Execution : contract",
-      "7 | Cntrct hash [1/2] : 70b05eb464d8f9aa7f4926afccda30192f",
-      "8 | Cntrct hash [2/2] : 8eeac0af34429a5127389d8613824e",
-      "9 | Approvals # : 1"
-    ],
-    "output_expert": [
-      "0 | Type : Execute Contract",
-      "1 | Chain ID : mainnet",
-      "2 | From [1/2] : 24749ecb377e548d114538c2d5504d7764",
-      "3 | From [2/2] : 5257e21b2b8ee430170c74ab3ddc6d",
-      "4 | Timestamp : 2021-05-04T14:20:35.104Z",
-      "5 | Ttl : 30m",
-      "6 | Gas price : 2",
-      "7 | Txn deps [1/4] : [0f0f0f0f0f0f0f0f0f0f0f0f0f0f0f0f0",
-      "8 | Txn deps [2/4] : f0f0f0f0f0f0f0f0f0f0f0f0f0f0f0f, 1",
-      "9 | Txn deps [3/4] : 0101010101010101010101010101010101",
-      "10 | Txn deps [4/4] : 01010101010101010101010101010]",
-      "11 | Payment : system",
-      "12 | Amount : 68719476736 motes",
-      "13 | Execution : contract",
-      "14 | Cntrct hash [1/2] : 70b05eb464d8f9aa7f4926afccda30192f",
-      "15 | Cntrct hash [2/2] : 8eeac0af34429a5127389d8613824e",
-      "16 | Approvals # : 1"
+      "2 | From [2/2] : 5257e21b2b8ee430170c74ab3ddc6d",
+      "3 | Payment : system",
+      "4 | Amount : 68719476736 motes",
+      "5 | Execution : contract",
+      "6 | Cntrct hash [1/2] : 70b05eb464d8f9aa7f4926afccda30192f",
+      "6 | Cntrct hash [2/2] : 8eeac0af34429a5127389d8613824e",
+      "7 | Approvals # : 1"
+    ],
+    "output_expert": [
+      "0 | Type : Execute Contract",
+      "1 | Chain ID : mainnet",
+      "2 | From [1/2] : 24749ecb377e548d114538c2d5504d7764",
+      "2 | From [2/2] : 5257e21b2b8ee430170c74ab3ddc6d",
+      "3 | Timestamp : 2021-05-04T14:20:35.104Z",
+      "4 | Ttl : 30m",
+      "5 | Gas price : 2",
+      "6 | Txn deps [1/4] : [0f0f0f0f0f0f0f0f0f0f0f0f0f0f0f0f0",
+      "6 | Txn deps [2/4] : f0f0f0f0f0f0f0f0f0f0f0f0f0f0f0f, 1",
+      "6 | Txn deps [3/4] : 0101010101010101010101010101010101",
+      "6 | Txn deps [4/4] : 01010101010101010101010101010]",
+      "7 | Payment : system",
+      "8 | Amount : 68719476736 motes",
+      "9 | Execution : contract",
+      "10 | Cntrct hash [1/2] : 70b05eb464d8f9aa7f4926afccda30192f",
+      "10 | Cntrct hash [2/2] : 8eeac0af34429a5127389d8613824e",
+      "11 | Approvals # : 1"
     ]
   }
-]
->>>>>>> a9b345a6
+]